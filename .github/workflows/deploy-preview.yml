--- conflicted
+++ resolved
@@ -87,12 +87,9 @@
           flyctl secrets set "TEST_REDIS_URL=$TEST_REDIS_URL" --app "$APP_NAME" --stage
           flyctl secrets set "REPLICATE_API_TOKEN=$REPLICATE_API_TOKEN" --app "$APP_NAME" --stage
           flyctl secrets set "BTC_REWARDS_GCHAT_WEBHOOK_URL=$BTC_REWARDS_GCHAT_WEBHOOK_URL" --app "$APP_NAME" --stage
-<<<<<<< HEAD
           flyctl secrets set "YRAL_OFF_CHAIN_USER_MIGRATION_API_KEY=$YRAL_OFF_CHAIN_USER_MIGRATION_API_KEY" --app "$APP_NAME" --stage
           flyctl secrets set "SERVICE_CANISTER_MIGRATION_REDIS_URL=$SERVICE_CANISTER_MIGRATION_REDIS_URL" --app "$APP_NAME" --stage
-=======
           flyctl secrets set "ANALYTICS_SERVER_TOKEN=$ANALYTICS_SERVER_TOKEN" --app "$APP_NAME" --stage
->>>>>>> 004a92fa
           flyctl deploy --app $APP_NAME
         env:
           OFF_CHAIN_AGENT_URL: https://pr-${{github.event.number}}-${{github.repository_owner}}-off-chain-agent.fly.dev/
@@ -131,8 +128,5 @@
           TEST_REDIS_URL: ${{ secrets.TEST_REDIS_URL }}
           REPLICATE_API_TOKEN: ${{ secrets.REPLICATE_API_TOKEN }}
           BTC_REWARDS_GCHAT_WEBHOOK_URL: ${{ secrets.BTC_REWARDS_GCHAT_WEBHOOK_URL }}
-<<<<<<< HEAD
           YRAL_OFF_CHAIN_USER_MIGRATION_API_KEY: ${{ secrets.YRAL_OFF_CHAIN_USER_MIGRATION_API_KEY }}
-=======
-          ANALYTICS_SERVER_TOKEN: ${{ secrets.ANALYTICS_SERVER_TOKEN }}
->>>>>>> 004a92fa
+          ANALYTICS_SERVER_TOKEN: ${{ secrets.ANALYTICS_SERVER_TOKEN }}