name: deploy preview
on:
  pull_request:
    types: [opened, reopened, synchronize, closed]
permissions:
  deployments: write

env:
  FLY_API_TOKEN: ${{ secrets.HOT_OR_NOT_OFF_CHAIN_AGENT_FLY_IO_GITHUB_ACTION }}
  FLY_ORG: gobazzinga-inc-584

jobs:
  build_check:
    uses: ./.github/workflows/build-check.yml
    with:
      publish-artifact: true

  preview:
    needs: build_check
    runs-on: ubuntu-latest

    # Only run one deployment at a time per PR.
    concurrency:
      group: pr-${{ github.event.number }}

    # Create a GitHub deployment environment per staging app so it shows up
    # in the pull request UI.
    environment:
      name: pr-${{ github.event.number }}
      url: ${{ steps.deploy.outputs.url }}

    steps:
      - uses: actions/checkout@v4
      - name: Download build
        uses: actions/download-artifact@v4
        with:
          name: build-glibc
      - run: chmod +x target/x86_64-unknown-linux-gnu/release/icp-off-chain-agent

      - name: Deploy
        id: deploy
        uses: superfly/fly-pr-review-apps@1.2.1
        env:
          # Pin flyctl to a concrete version so install.sh doesn't ask for the
          # (currently broken) "latest" build and the image build can finish.
          # Any released flyctl tag works – v0.3.144 is the most recent as of
          # June 2025.
          FLYCTL_VERSION: v0.3.144
      - uses: superfly/flyctl-actions/setup-flyctl@master
      - name: Set secret tokens
        if: ${{ github.event.pull_request.merged == false}}
        run: |
          APP_NAME="pr-${{github.event.number}}-${{github.repository_owner}}-off-chain-agent"
          flyctl secrets set "CF_R2_ACCESS_KEY_TEMP=$CF_R2_ACCESS_KEY_TEMP" --app "$APP_NAME" --stage
          flyctl secrets set "CF_R2_SECRET_ACCESS_KEY_TEMP=$CF_R2_SECRET_ACCESS_KEY_TEMP" --app "$APP_NAME" --stage
          flyctl secrets set "CF_WORKER_ACCESS_OFF_CHAIN_AGENT_KEY=$CF_WORKER_ACCESS_OFF_CHAIN_AGENT_KEY" --app "$APP_NAME" --stage
          flyctl secrets set "BACKEND_ADMIN_IDENTITY=$BACKEND_ADMIN_IDENTITY" --app "$APP_NAME" --stage
          flyctl secrets set "GOOGLE_SA_KEY=$GOOGLE_SA_KEY" --app "$APP_NAME" --stage
          flyctl secrets set "YRAL_CLOUDFLARE_WORKER_GRPC_AUTH_TOKEN=$YRAL_CLOUDFLARE_WORKER_GRPC_AUTH_TOKEN" --app "$APP_NAME" --stage
          flyctl secrets set "GRPC_AUTH_TOKEN=$GRPC_AUTH_TOKEN" --app "$APP_NAME" --stage
          flyctl secrets set "YRAL_METADATA_TOKEN=$YRAL_METADATA_TOKEN" --app "$APP_NAME" --stage
          flyctl secrets set "UPSTASH_VECTOR_READ_WRITE_TOKEN=$UPSTASH_VECTOR_READ_WRITE_TOKEN" --app "$APP_NAME" --stage
          flyctl secrets set "ML_SERVER_JWT_TOKEN=$ML_SERVER_JWT_TOKEN" --app "$APP_NAME" --stage
          flyctl secrets set "CLOUDFLARE_STREAM_READ_AND_LIST_ACCESS_TOKEN=$CLOUDFLARE_STREAM_READ_AND_LIST_ACCESS_TOKEN" --app "$APP_NAME" --stage
          flyctl secrets set HOTORNOT_CF_ACCOUNT_ID="a209c523d2d9646cc56227dbe6ce3ede" --app "$APP_NAME" --stage
          flyctl secrets set MLFEED_JWT_PUBLIC_KEY="MCowBQYDK2VwAyEA1Lpv21H9dsqetmqzeNunPvCNLZM4XpsZPSquHSO7OYw=" --app "$APP_NAME" --stage
          flyctl secrets set QSTASH_CURRENT_SIGNING_KEY="$QSTASH_CURRENT_SIGNING_KEY" --app "$APP_NAME" --stage
          flyctl secrets set CF_IMAGES_API_TOKEN="$CF_IMAGES_API_TOKEN" --app "$APP_NAME" --stage
          flyctl secrets set NSFW_GRPC_TOKEN="$NSFW_GRPC_TOKEN" --app "$APP_NAME" --stage
          flyctl secrets set QSTASH_AUTH_TOKEN="$QSTASH_AUTH_TOKEN" --app "$APP_NAME" --stage
          flyctl secrets set ML_FEED_CACHE_REDIS_URL="$ML_FEED_CACHE_REDIS_URL" --app "$APP_NAME" --stage
          flyctl secrets set STORJ_INTERFACE_TOKEN="$STORJ_INTERFACE_TOKEN" --app "$APP_NAME" --stage
          flyctl secrets set OFF_CHAIN_AGENT_URL="$OFF_CHAIN_AGENT_URL" --app "$APP_NAME" --stage
          flyctl secrets set "VIDEOHASH_BACKFILL_TOKEN=$VIDEOHASH_BACKFILL_TOKEN" --app "$APP_NAME" --stage
          flyctl secrets set STORJ_BACKUP_CANISTER_ACCESS_GRANT="$STORJ_BACKUP_CANISTER_ACCESS_GRANT" --app "$APP_NAME" --stage
          flyctl secrets set CANISTER_BACKUP_ALERT_GOOGLE_CHAT_WEBHOOK_URL="$CANISTER_BACKUP_ALERT_GOOGLE_CHAT_WEBHOOK_URL" --app "$APP_NAME" --stage
          flyctl secrets set "ALLOYDB_SERVICE_ACCOUNT_JSON=$ALLOYDB_SERVICE_ACCOUNT_JSON" --app "$APP_NAME" --stage
          flyctl secrets set "ALLOYDB_INSTANCE=$ALLOYDB_INSTANCE" --app "$APP_NAME" --stage
          flyctl secrets set "ALLOYDB_DB_PASSWORD=$ALLOYDB_DB_PASSWORD" --app "$APP_NAME" --stage
          flyctl secrets set "CANISTER_BACKUP_CACHE_REDIS_URL=$CANISTER_BACKUP_CACHE_REDIS_URL" --app "$APP_NAME" --stage
          flyctl secrets set "STDB_ADMIN_ACCESS_TOKEN=$STDB_ADMIN_ACCESS_TOKEN" --app "$APP_NAME" --stage
          flyctl secrets set "YRAL_METADATA_NOTIFICATION_API_KEY=$YRAL_METADATA_NOTIFICATION_API_KEY" --app "$APP_NAME" --stage
          flyctl secrets set "YRAL_AUTH_REDIS_URL=$YRAL_AUTH_REDIS_URL" --app "$APP_NAME" --stage
          flyctl secrets set "ML_FEED_CACHE_MEMORYSTORE_URL=$ML_FEED_CACHE_MEMORYSTORE_URL" --app "$APP_NAME" --stage
          flyctl secrets set "LUMALABS_API_KEY=$LUMALABS_API_KEY" --app "$APP_NAME" --stage
          flyctl secrets set "YRAL_HON_WORKER_JWT=$YRAL_HON_WORKER_JWT" --app "$APP_NAME" --stage
          flyctl secrets set "LEADERBOARD_REDIS_URL=$LEADERBOARD_REDIS_URL" --app "$APP_NAME" --stage
          flyctl secrets set "TEST_REDIS_URL=$TEST_REDIS_URL" --app "$APP_NAME" --stage
<<<<<<< HEAD
          flyctl secrets set "RUNPOD_API_KEY=$RUNPOD_API_KEY" --app "$APP_NAME" --stage
=======
          flyctl secrets set "BTC_REWARDS_GCHAT_WEBHOOK_URL=$BTC_REWARDS_GCHAT_WEBHOOK_URL" --app "$APP_NAME" --stage
>>>>>>> d16b69a8
          flyctl deploy --app $APP_NAME
        env:
          OFF_CHAIN_AGENT_URL: https://pr-${{github.event.number}}-${{github.repository_owner}}-off-chain-agent.fly.dev/
          FLY_API_TOKEN: ${{ secrets.HOT_OR_NOT_OFF_CHAIN_AGENT_FLY_IO_GITHUB_ACTION }}
          CF_R2_ACCESS_KEY_TEMP: ${{ secrets.HOT_OR_NOT_OFF_CHAIN_AGENT_CLOUDFLARE_R2_ACCESS_KEY_ID }}
          CF_R2_SECRET_ACCESS_KEY_TEMP: ${{ secrets.HOT_OR_NOT_OFF_CHAIN_AGENT_CLOUDFLARE_R2_SECRET_ACCESS_KEY }}
          CF_WORKER_ACCESS_OFF_CHAIN_AGENT_KEY: ${{ secrets.CF_WORKER_ACCESS_OFF_CHAIN_AGENT_KEY }}
          BACKEND_ADMIN_IDENTITY: ${{ secrets.YRAL_DAPP_BACKEND_APP_ADMIN_AND_PROPOSAL_SUBMITTER_IDENTITY_PRIVATE_KEY }}
          GOOGLE_SA_KEY: ${{ secrets.YRAL_OFF_CHAIN_AGENT_GOOGLE_CLOUD_SERVICE_ACCOUNT_JSON_KEY }}
          GRPC_AUTH_TOKEN: ${{ secrets.OFF_CHAIN_AGENT_GRPC_AUTH_TOKEN }}
          YRAL_CLOUDFLARE_WORKER_GRPC_AUTH_TOKEN: ${{ secrets.YRAL_CLOUDFLARE_WORKERS_TO_OFFCHAIN_AGENT_GRPC_AUTH_TOKEN }}
          YRAL_METADATA_TOKEN: ${{ secrets.YRAL_AUTH_METADATA_SERVICE_ACCESS_JWT_TOKEN_FOR_OFFCHAIN_AGENT }}
          UPSTASH_VECTOR_READ_WRITE_TOKEN: ${{ secrets.UPSTASH_VECTOR_READ_WRITE_TOKEN }}
          ML_SERVER_JWT_TOKEN: ${{ secrets.ML_SERVER_JWT_TOKEN }}
          CLOUDFLARE_STREAM_READ_AND_LIST_ACCESS_TOKEN: ${{ secrets.CLOUDFLARE_STREAM_READ_AND_LIST_ACCESS_TOKEN }}
          QSTASH_CURRENT_SIGNING_KEY: ${{ secrets.QSTASH_CURRENT_SIGNING_KEY }}
          CF_IMAGES_API_TOKEN: ${{ secrets.CLOUDFLARE_IMAGES_READ_AND_WRITE_API_TOKEN }}
          NSFW_GRPC_TOKEN: ${{ secrets.TOKEN_TO_SIGN_OUTGOING_CALLS_TO_NSFW_DETECT_SERVICE }}
          QSTASH_AUTH_TOKEN: ${{ secrets.QSTASH_TOKEN }}
          ML_FEED_CACHE_REDIS_URL: ${{ secrets.YRAL_ML_FEED_CACHE_REDIS_URL }}
          STORJ_INTERFACE_TOKEN: ${{ secrets.STORJ_INTERFACE_TOKEN }}
          VIDEOHASH_BACKFILL_TOKEN: ${{ secrets.VIDEOHASH_BACKFILL_TOKEN }}
          STORJ_BACKUP_CANISTER_ACCESS_GRANT: ${{ secrets.STORJ_BACKUP_CANISTER_ACCESS_GRANT }}
          CANISTER_BACKUP_ALERT_GOOGLE_CHAT_WEBHOOK_URL: ${{ secrets.CANISTER_BACKUP_ALERT_GOOGLE_CHAT_WEBHOOK_URL }}
          ALLOYDB_SERVICE_ACCOUNT_JSON: ${{ secrets.ALLOYDB_SERVICE_ACCOUNT_JSON_PROD }}
          ALLOYDB_INSTANCE: ${{ secrets.ALLOYDB_INSTANCE_PROD }}
          ALLOYDB_DB_PASSWORD: ${{ secrets.ALLOYDB_DB_PASSWORD_PROD }}
          CANISTER_BACKUP_CACHE_REDIS_URL: ${{ secrets.CANISTER_BACKUP_CACHE_REDIS_URL }}
          STDB_ADMIN_ACCESS_TOKEN: ${{ secrets.STDB_ADMIN_ACCESS_TOKEN }}
          YRAL_METADATA_NOTIFICATION_API_KEY: ${{ secrets.YRAL_METADATA_NOTIFICATION_API_KEY }}
          YRAL_AUTH_REDIS_URL: ${{ secrets.YRAL_AUTH_REDIS_URL }}
          ML_FEED_CACHE_MEMORYSTORE_URL: ${{ secrets.ML_FEED_CACHE_MEMORYSTORE_URL }}
          LUMALABS_API_KEY: ${{ secrets.VIDEOGEN_PROVIDER_LUMALABS_API_KEY }}
          YRAL_HON_WORKER_JWT: ${{ secrets.YRAL_HON_WORKER_JWT }}
          LEADERBOARD_REDIS_URL: ${{ secrets.LEADERBOARD_REDIS_URL }}
          TEST_REDIS_URL: ${{ secrets.TEST_REDIS_URL }}
<<<<<<< HEAD
          RUNPOD_API_KEY: ${{ secrets.RUNPOD_API_KEY }}
=======
          BTC_REWARDS_GCHAT_WEBHOOK_URL: ${{ secrets.BTC_REWARDS_GCHAT_WEBHOOK_URL }}
>>>>>>> d16b69a8
<|MERGE_RESOLUTION|>--- conflicted
+++ resolved
@@ -86,11 +86,8 @@
           flyctl secrets set "YRAL_HON_WORKER_JWT=$YRAL_HON_WORKER_JWT" --app "$APP_NAME" --stage
           flyctl secrets set "LEADERBOARD_REDIS_URL=$LEADERBOARD_REDIS_URL" --app "$APP_NAME" --stage
           flyctl secrets set "TEST_REDIS_URL=$TEST_REDIS_URL" --app "$APP_NAME" --stage
-<<<<<<< HEAD
           flyctl secrets set "RUNPOD_API_KEY=$RUNPOD_API_KEY" --app "$APP_NAME" --stage
-=======
           flyctl secrets set "BTC_REWARDS_GCHAT_WEBHOOK_URL=$BTC_REWARDS_GCHAT_WEBHOOK_URL" --app "$APP_NAME" --stage
->>>>>>> d16b69a8
           flyctl deploy --app $APP_NAME
         env:
           OFF_CHAIN_AGENT_URL: https://pr-${{github.event.number}}-${{github.repository_owner}}-off-chain-agent.fly.dev/
@@ -127,8 +124,5 @@
           YRAL_HON_WORKER_JWT: ${{ secrets.YRAL_HON_WORKER_JWT }}
           LEADERBOARD_REDIS_URL: ${{ secrets.LEADERBOARD_REDIS_URL }}
           TEST_REDIS_URL: ${{ secrets.TEST_REDIS_URL }}
-<<<<<<< HEAD
           RUNPOD_API_KEY: ${{ secrets.RUNPOD_API_KEY }}
-=======
-          BTC_REWARDS_GCHAT_WEBHOOK_URL: ${{ secrets.BTC_REWARDS_GCHAT_WEBHOOK_URL }}
->>>>>>> d16b69a8
+          BTC_REWARDS_GCHAT_WEBHOOK_URL: ${{ secrets.BTC_REWARDS_GCHAT_WEBHOOK_URL }}