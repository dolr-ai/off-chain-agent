name: deploy preview
on:
  pull_request:
    types: [opened, reopened, synchronize, closed]
permissions:
  deployments: write

env:
  FLY_API_TOKEN: ${{ secrets.HOT_OR_NOT_OFF_CHAIN_AGENT_FLY_IO_GITHUB_ACTION }}
  FLY_ORG: gobazzinga-inc-584

jobs:
  build_check:
    uses: ./.github/workflows/build-check.yml
    with:
      publish-artifact: true

  preview:
    needs: build_check
    runs-on: ubuntu-latest

    # Only run one deployment at a time per PR.
    concurrency:
      group: pr-${{ github.event.number }}

    # Create a GitHub deployment environment per staging app so it shows up
    # in the pull request UI.
    environment:
      name: pr-${{ github.event.number }}
      url: ${{ steps.deploy.outputs.url }}

    steps:
      - uses: actions/checkout@v4
      - name: Download build
        uses: actions/download-artifact@v4
        with:
          name: build-glibc
      - run: chmod +x target/x86_64-unknown-linux-gnu/release/icp-off-chain-agent

      - name: Deploy
        id: deploy
        uses: superfly/fly-pr-review-apps@1.2.1
        env:
          # Pin flyctl to a concrete version so install.sh doesn't ask for the
          # (currently broken) "latest" build and the image build can finish.
          # Any released flyctl tag works – v0.3.144 is the most recent as of
          # June 2025.
          FLYCTL_VERSION: v0.3.144
      - uses: superfly/flyctl-actions/setup-flyctl@master
      - name: Set secret tokens
        if: ${{ github.event.pull_request.merged == false}}
        run: |
          APP_NAME="pr-${{github.event.number}}-${{github.repository_owner}}-off-chain-agent"
          flyctl secrets set "CF_R2_ACCESS_KEY_TEMP=$CF_R2_ACCESS_KEY_TEMP" --app "$APP_NAME" --stage
          flyctl secrets set "CF_R2_SECRET_ACCESS_KEY_TEMP=$CF_R2_SECRET_ACCESS_KEY_TEMP" --app "$APP_NAME" --stage
          flyctl secrets set "CF_WORKER_ACCESS_OFF_CHAIN_AGENT_KEY=$CF_WORKER_ACCESS_OFF_CHAIN_AGENT_KEY" --app "$APP_NAME" --stage
          flyctl secrets set "BACKEND_ADMIN_IDENTITY=$BACKEND_ADMIN_IDENTITY" --app "$APP_NAME" --stage
          flyctl secrets set "GOOGLE_SA_KEY=$GOOGLE_SA_KEY" --app "$APP_NAME" --stage
          flyctl secrets set "YRAL_CLOUDFLARE_WORKER_GRPC_AUTH_TOKEN=$YRAL_CLOUDFLARE_WORKER_GRPC_AUTH_TOKEN" --app "$APP_NAME" --stage
          flyctl secrets set "GRPC_AUTH_TOKEN=$GRPC_AUTH_TOKEN" --app "$APP_NAME" --stage
          flyctl secrets set "YRAL_METADATA_TOKEN=$YRAL_METADATA_TOKEN" --app "$APP_NAME" --stage
          flyctl secrets set "UPSTASH_VECTOR_READ_WRITE_TOKEN=$UPSTASH_VECTOR_READ_WRITE_TOKEN" --app "$APP_NAME" --stage
          flyctl secrets set "ML_SERVER_JWT_TOKEN=$ML_SERVER_JWT_TOKEN" --app "$APP_NAME" --stage
          flyctl secrets set "CLOUDFLARE_STREAM_READ_AND_LIST_ACCESS_TOKEN=$CLOUDFLARE_STREAM_READ_AND_LIST_ACCESS_TOKEN" --app "$APP_NAME" --stage
          flyctl secrets set HOTORNOT_CF_ACCOUNT_ID="a209c523d2d9646cc56227dbe6ce3ede" --app "$APP_NAME" --stage
          flyctl secrets set MLFEED_JWT_PUBLIC_KEY="MCowBQYDK2VwAyEA1Lpv21H9dsqetmqzeNunPvCNLZM4XpsZPSquHSO7OYw=" --app "$APP_NAME" --stage
          flyctl secrets set QSTASH_CURRENT_SIGNING_KEY="$QSTASH_CURRENT_SIGNING_KEY" --app "$APP_NAME" --stage
          flyctl secrets set CF_IMAGES_API_TOKEN="$CF_IMAGES_API_TOKEN" --app "$APP_NAME" --stage
          flyctl secrets set NSFW_GRPC_TOKEN="$NSFW_GRPC_TOKEN" --app "$APP_NAME" --stage
          flyctl secrets set QSTASH_AUTH_TOKEN="$QSTASH_AUTH_TOKEN" --app "$APP_NAME" --stage
          flyctl secrets set ML_FEED_CACHE_REDIS_URL="$ML_FEED_CACHE_REDIS_URL" --app "$APP_NAME" --stage
          flyctl secrets set STORJ_INTERFACE_TOKEN="$STORJ_INTERFACE_TOKEN" --app "$APP_NAME" --stage
          flyctl secrets set OFF_CHAIN_AGENT_URL="$OFF_CHAIN_AGENT_URL" --app "$APP_NAME" --stage
          flyctl secrets set "VIDEOHASH_BACKFILL_TOKEN=$VIDEOHASH_BACKFILL_TOKEN" --app "$APP_NAME" --stage
          flyctl secrets set STORJ_BACKUP_CANISTER_ACCESS_GRANT="$STORJ_BACKUP_CANISTER_ACCESS_GRANT" --app "$APP_NAME" --stage
          flyctl secrets set CANISTER_BACKUP_ALERT_GOOGLE_CHAT_WEBHOOK_URL="$CANISTER_BACKUP_ALERT_GOOGLE_CHAT_WEBHOOK_URL" --app "$APP_NAME" --stage
          flyctl secrets set "ALLOYDB_SERVICE_ACCOUNT_JSON=$ALLOYDB_SERVICE_ACCOUNT_JSON" --app "$APP_NAME" --stage
          flyctl secrets set "ALLOYDB_INSTANCE=$ALLOYDB_INSTANCE" --app "$APP_NAME" --stage
          flyctl secrets set "ALLOYDB_DB_PASSWORD=$ALLOYDB_DB_PASSWORD" --app "$APP_NAME" --stage
          flyctl secrets set "CANISTER_BACKUP_CACHE_REDIS_URL=$CANISTER_BACKUP_CACHE_REDIS_URL" --app "$APP_NAME" --stage
          flyctl secrets set "YRAL_METADATA_NOTIFICATION_API_KEY=$YRAL_METADATA_NOTIFICATION_API_KEY" --app "$APP_NAME" --stage
          flyctl secrets set "YRAL_AUTH_REDIS_URL=$YRAL_AUTH_REDIS_URL" --app "$APP_NAME" --stage
          flyctl secrets set "ML_FEED_CACHE_MEMORYSTORE_URL=$ML_FEED_CACHE_MEMORYSTORE_URL" --app "$APP_NAME" --stage
          flyctl secrets set "LUMALABS_API_KEY=$LUMALABS_API_KEY" --app "$APP_NAME" --stage
          flyctl secrets set "YRAL_HON_WORKER_JWT=$YRAL_HON_WORKER_JWT" --app "$APP_NAME" --stage
          flyctl secrets set "LEADERBOARD_REDIS_URL=$LEADERBOARD_REDIS_URL" --app "$APP_NAME" --stage
          flyctl secrets set "TEST_REDIS_URL=$TEST_REDIS_URL" --app "$APP_NAME" --stage
          flyctl secrets set "HETZNER_S3_ACCESS_KEY=$HETZNER_S3_ACCESS_KEY" --app "$APP_NAME" --stage
          flyctl secrets set "HETZNER_S3_SECRET_KEY=$HETZNER_S3_SECRET_KEY" --app "$APP_NAME" --stage
          flyctl secrets set "REPLICATE_API_TOKEN=$REPLICATE_API_TOKEN" --app "$APP_NAME" --stage
          flyctl secrets set "BTC_REWARDS_GCHAT_WEBHOOK_URL=$BTC_REWARDS_GCHAT_WEBHOOK_URL" --app "$APP_NAME" --stage
          flyctl secrets set "YRAL_OFF_CHAIN_USER_MIGRATION_API_KEY=$YRAL_OFF_CHAIN_USER_MIGRATION_API_KEY" --app "$APP_NAME" --stage
          flyctl secrets set "SERVICE_CANISTER_MIGRATION_REDIS_URL=$SERVICE_CANISTER_MIGRATION_REDIS_URL" --app "$APP_NAME" --stage
          flyctl secrets set "ANALYTICS_SERVER_TOKEN=$ANALYTICS_SERVER_TOKEN" --app "$APP_NAME" --stage
<<<<<<< HEAD
          flyctl secrets set "MILVUS_URL=$MILVUS_URL" --app "$APP_NAME" --stage
=======
          flyctl secrets set REPLICATE_WEBHOOK_SIGNING_SECRET="$REPLICATE_WEBHOOK_SIGNING_SECRET" --app "$APP_NAME" --stage
>>>>>>> 3dd26494
          flyctl deploy --app $APP_NAME
        env:
          OFF_CHAIN_AGENT_URL: https://pr-${{github.event.number}}-${{github.repository_owner}}-off-chain-agent.fly.dev/
          FLY_API_TOKEN: ${{ secrets.HOT_OR_NOT_OFF_CHAIN_AGENT_FLY_IO_GITHUB_ACTION }}
          CF_R2_ACCESS_KEY_TEMP: ${{ secrets.HOT_OR_NOT_OFF_CHAIN_AGENT_CLOUDFLARE_R2_ACCESS_KEY_ID }}
          CF_R2_SECRET_ACCESS_KEY_TEMP: ${{ secrets.HOT_OR_NOT_OFF_CHAIN_AGENT_CLOUDFLARE_R2_SECRET_ACCESS_KEY }}
          CF_WORKER_ACCESS_OFF_CHAIN_AGENT_KEY: ${{ secrets.CF_WORKER_ACCESS_OFF_CHAIN_AGENT_KEY }}
          BACKEND_ADMIN_IDENTITY: ${{ secrets.YRAL_DAPP_BACKEND_APP_ADMIN_AND_PROPOSAL_SUBMITTER_IDENTITY_PRIVATE_KEY }}
          GOOGLE_SA_KEY: ${{ secrets.YRAL_OFF_CHAIN_AGENT_GOOGLE_CLOUD_SERVICE_ACCOUNT_JSON_KEY }}
          GRPC_AUTH_TOKEN: ${{ secrets.OFF_CHAIN_AGENT_GRPC_AUTH_TOKEN }}
          YRAL_CLOUDFLARE_WORKER_GRPC_AUTH_TOKEN: ${{ secrets.YRAL_CLOUDFLARE_WORKERS_TO_OFFCHAIN_AGENT_GRPC_AUTH_TOKEN }}
          YRAL_METADATA_TOKEN: ${{ secrets.YRAL_AUTH_METADATA_SERVICE_ACCESS_JWT_TOKEN_FOR_OFFCHAIN_AGENT }}
          UPSTASH_VECTOR_READ_WRITE_TOKEN: ${{ secrets.UPSTASH_VECTOR_READ_WRITE_TOKEN }}
          ML_SERVER_JWT_TOKEN: ${{ secrets.ML_SERVER_JWT_TOKEN }}
          CLOUDFLARE_STREAM_READ_AND_LIST_ACCESS_TOKEN: ${{ secrets.CLOUDFLARE_STREAM_READ_AND_LIST_ACCESS_TOKEN }}
          QSTASH_CURRENT_SIGNING_KEY: ${{ secrets.QSTASH_CURRENT_SIGNING_KEY }}
          CF_IMAGES_API_TOKEN: ${{ secrets.CLOUDFLARE_IMAGES_READ_AND_WRITE_API_TOKEN }}
          NSFW_GRPC_TOKEN: ${{ secrets.TOKEN_TO_SIGN_OUTGOING_CALLS_TO_NSFW_DETECT_SERVICE }}
          QSTASH_AUTH_TOKEN: ${{ secrets.QSTASH_TOKEN }}
          ML_FEED_CACHE_REDIS_URL: ${{ secrets.YRAL_ML_FEED_CACHE_REDIS_URL }}
          STORJ_INTERFACE_TOKEN: ${{ secrets.STORJ_INTERFACE_TOKEN }}
          VIDEOHASH_BACKFILL_TOKEN: ${{ secrets.VIDEOHASH_BACKFILL_TOKEN }}
          STORJ_BACKUP_CANISTER_ACCESS_GRANT: ${{ secrets.STORJ_BACKUP_CANISTER_ACCESS_GRANT }}
          CANISTER_BACKUP_ALERT_GOOGLE_CHAT_WEBHOOK_URL: ${{ secrets.CANISTER_BACKUP_ALERT_GOOGLE_CHAT_WEBHOOK_URL }}
          ALLOYDB_SERVICE_ACCOUNT_JSON: ${{ secrets.ALLOYDB_SERVICE_ACCOUNT_JSON_PROD }}
          ALLOYDB_INSTANCE: ${{ secrets.ALLOYDB_INSTANCE_PROD }}
          ALLOYDB_DB_PASSWORD: ${{ secrets.ALLOYDB_DB_PASSWORD_PROD }}
          CANISTER_BACKUP_CACHE_REDIS_URL: ${{ secrets.CANISTER_BACKUP_CACHE_REDIS_URL }}
          YRAL_METADATA_NOTIFICATION_API_KEY: ${{ secrets.YRAL_METADATA_NOTIFICATION_API_KEY }}
          YRAL_AUTH_REDIS_URL: ${{ secrets.YRAL_AUTH_REDIS_URL }}
          ML_FEED_CACHE_MEMORYSTORE_URL: ${{ secrets.ML_FEED_CACHE_MEMORYSTORE_URL }}
          LUMALABS_API_KEY: ${{ secrets.VIDEOGEN_PROVIDER_LUMALABS_API_KEY }}
          YRAL_HON_WORKER_JWT: ${{ secrets.YRAL_HON_WORKER_JWT }}
          LEADERBOARD_REDIS_URL: ${{ secrets.LEADERBOARD_REDIS_URL }}
          SERVICE_CANISTER_MIGRATION_REDIS_URL: ${{ secrets.SERVICE_CANISTER_MIGRATION_REDIS_URL }}
          TEST_REDIS_URL: ${{ secrets.TEST_REDIS_URL }}
          HETZNER_S3_ACCESS_KEY: ${{ secrets.HETZNER_S3_ACCESS_KEY }}
          HETZNER_S3_SECRET_KEY: ${{ secrets.HETZNER_S3_SECRET_KEY }}
          REPLICATE_API_TOKEN: ${{ secrets.REPLICATE_API_TOKEN }}
          BTC_REWARDS_GCHAT_WEBHOOK_URL: ${{ secrets.BTC_REWARDS_GCHAT_WEBHOOK_URL }}
          YRAL_OFF_CHAIN_USER_MIGRATION_API_KEY: ${{ secrets.YRAL_OFF_CHAIN_USER_MIGRATION_API_KEY }}
          ANALYTICS_SERVER_TOKEN: ${{ secrets.ANALYTICS_SERVER_TOKEN }}
<<<<<<< HEAD
          MILVUS_URL: ${{ secrets.MILVUS_URL }}
=======
          REPLICATE_WEBHOOK_SIGNING_SECRET: ${{ secrets.REPLICATE_WEBHOOK_SIGNING_SECRET }}
>>>>>>> 3dd26494
<|MERGE_RESOLUTION|>--- conflicted
+++ resolved
@@ -92,11 +92,8 @@
           flyctl secrets set "YRAL_OFF_CHAIN_USER_MIGRATION_API_KEY=$YRAL_OFF_CHAIN_USER_MIGRATION_API_KEY" --app "$APP_NAME" --stage
           flyctl secrets set "SERVICE_CANISTER_MIGRATION_REDIS_URL=$SERVICE_CANISTER_MIGRATION_REDIS_URL" --app "$APP_NAME" --stage
           flyctl secrets set "ANALYTICS_SERVER_TOKEN=$ANALYTICS_SERVER_TOKEN" --app "$APP_NAME" --stage
-<<<<<<< HEAD
           flyctl secrets set "MILVUS_URL=$MILVUS_URL" --app "$APP_NAME" --stage
-=======
           flyctl secrets set REPLICATE_WEBHOOK_SIGNING_SECRET="$REPLICATE_WEBHOOK_SIGNING_SECRET" --app "$APP_NAME" --stage
->>>>>>> 3dd26494
           flyctl deploy --app $APP_NAME
         env:
           OFF_CHAIN_AGENT_URL: https://pr-${{github.event.number}}-${{github.repository_owner}}-off-chain-agent.fly.dev/
@@ -139,8 +136,5 @@
           BTC_REWARDS_GCHAT_WEBHOOK_URL: ${{ secrets.BTC_REWARDS_GCHAT_WEBHOOK_URL }}
           YRAL_OFF_CHAIN_USER_MIGRATION_API_KEY: ${{ secrets.YRAL_OFF_CHAIN_USER_MIGRATION_API_KEY }}
           ANALYTICS_SERVER_TOKEN: ${{ secrets.ANALYTICS_SERVER_TOKEN }}
-<<<<<<< HEAD
           MILVUS_URL: ${{ secrets.MILVUS_URL }}
-=======
-          REPLICATE_WEBHOOK_SIGNING_SECRET: ${{ secrets.REPLICATE_WEBHOOK_SIGNING_SECRET }}
->>>>>>> 3dd26494
+          REPLICATE_WEBHOOK_SIGNING_SECRET: ${{ secrets.REPLICATE_WEBHOOK_SIGNING_SECRET }}