name: Build and Check linting

on:
  workflow_call:
    inputs:
      publish-artifact:
        default: false
        required: false
        type: boolean
  workflow_dispatch:

env:
  CARGO_TERM_COLOR: always

jobs:
  build:
    name: build check
    runs-on: ubuntu-latest

    steps:
      - name: Checkout repository and submodules
        uses: actions/checkout@v3
        with:
          submodules: recursive

      - name: Cache and Install prereqs
        uses: awalsh128/cache-apt-pkgs-action@v1
        with:
          packages: protobuf-compiler
          version: 1.0 # cache version, for manual invalidation

      # - name: Setup Go
      #   uses: actions/setup-go@v5
      #   with:
      #     go-version: "stable"

      - name: Rust Setup
        uses: dtolnay/rust-toolchain@master
        with:
          toolchain: "stable"
          targets: "x86_64-unknown-linux-gnu"

      - name: Build setup
        run: |
          rustup target add x86_64-unknown-linux-gnu

      - name: Use rust cache
        uses: Swatinem/rust-cache@v2

      - name: Build
<<<<<<< HEAD
        run: cargo build --release --target x86_64-unknown-linux-gnu --features fasthash
=======
        run: cargo build --release --target x86_64-unknown-linux-gnu --features prod-bin
>>>>>>> ae5f4464
      # - name: Run tests
      #   run: cargo test --verbose
      - run: touch .empty
      - name: Archive production artifacts
        uses: actions/upload-artifact@v4
        if: ${{ inputs.publish-artifact }}
        with:
          name: build-glibc
          path: |
            target/x86_64-unknown-linux-gnu/release/icp-off-chain-agent
            .empty<|MERGE_RESOLUTION|>--- conflicted
+++ resolved
@@ -48,11 +48,7 @@
         uses: Swatinem/rust-cache@v2
 
       - name: Build
-<<<<<<< HEAD
-        run: cargo build --release --target x86_64-unknown-linux-gnu --features fasthash
-=======
         run: cargo build --release --target x86_64-unknown-linux-gnu --features prod-bin
->>>>>>> ae5f4464
       # - name: Run tests
       #   run: cargo test --verbose
       - run: touch .empty
