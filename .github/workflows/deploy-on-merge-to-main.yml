--- conflicted
+++ resolved
@@ -68,12 +68,9 @@
           flyctl secrets set "LEADERBOARD_REDIS_URL=$LEADERBOARD_REDIS_URL" --app "icp-off-chain-agent" --stage
           flyctl secrets set "REPLICATE_API_TOKEN=$REPLICATE_API_TOKEN" --app "icp-off-chain-agent" --stage
           flyctl secrets set "BTC_REWARDS_GCHAT_WEBHOOK_URL=$BTC_REWARDS_GCHAT_WEBHOOK_URL" --app "icp-off-chain-agent" --stage
-<<<<<<< HEAD
           flyctl secrets set "YRAL_OFF_CHAIN_USER_MIGRATION_API_KEY=$YRAL_OFF_CHAIN_USER_MIGRATION_API_KEY" --app "icp-off-chain-agent" --stage
           flyctl secrets set "SERVICE_CANISTER_MIGRATION_REDIS_URL=$SERVICE_CANISTER_MIGRATION_REDIS_URL" --app "icp-off-chain-agent" --stage
-=======
           flyctl secrets set "ANALYTICS_SERVER_TOKEN=$ANALYTICS_SERVER_TOKEN" --app "icp-off-chain-agent" --stage
->>>>>>> 004a92fa
         env:
           FLY_API_TOKEN: ${{ secrets.HOT_OR_NOT_OFF_CHAIN_AGENT_FLY_IO_GITHUB_ACTION }}
           CF_R2_ACCESS_KEY_TEMP: ${{ secrets.HOT_OR_NOT_OFF_CHAIN_AGENT_CLOUDFLARE_R2_ACCESS_KEY_ID }}
@@ -109,11 +106,8 @@
           SERVICE_CANISTER_MIGRATION_REDIS_URL: ${{ secrets.SERVICE_CANISTER_MIGRATION_REDIS_URL }}
           REPLICATE_API_TOKEN: ${{ secrets.REPLICATE_API_TOKEN }}
           BTC_REWARDS_GCHAT_WEBHOOK_URL: ${{ secrets.BTC_REWARDS_GCHAT_WEBHOOK_URL }}
-<<<<<<< HEAD
           YRAL_OFF_CHAIN_USER_MIGRATION_API_KEY: ${{ secrets.YRAL_OFF_CHAIN_USER_MIGRATION_API_KEY }}
-=======
           ANALYTICS_SERVER_TOKEN: ${{ secrets.ANALYTICS_SERVER_TOKEN }}
->>>>>>> 004a92fa
       - name: Deploy a docker container to fly.io
         run: flyctl deploy --remote-only -c fly-prod.toml
         env:
