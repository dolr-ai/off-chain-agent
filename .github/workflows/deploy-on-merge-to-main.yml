name: Deploy to Fly on push to main
on:
  workflow_dispatch:
  push:
    branches:
      - main

jobs:
  build_check:
    uses: ./.github/workflows/build-check.yml
    with:
      publish-artifact: true

  deploy:
    name: Deploy
    needs: build_check

    runs-on: ubuntu-latest
    steps:
      - uses: actions/checkout@v3
      - name: Download build
        uses: actions/download-artifact@v4
        with:
          name: build-glibc
      - name: Setup dfx
        uses: dfinity/setup-dfx@main
      - name: Test pem file
        run: |
          touch actions_identity.pem
          echo "$RECLAIM_CANISTER_PEM" > actions_identity.pem
          dfx identity import --storage-mode=plaintext actions actions_identity.pem
          dfx identity use actions
          dfx identity list
        env:
          RECLAIM_CANISTER_PEM: |
            ${{ secrets.HOT_OR_NOT_OFF_CHAIN_AGENT_CANISTER_PRIVILEGED_IDENTITY_SECRET_KEY }}
      - run: chmod +x target/x86_64-unknown-linux-gnu/release/icp-off-chain-agent
      - uses: superfly/flyctl-actions/setup-flyctl@master
        env:
          # Pin flyctl to a concrete version so install.sh doesn't ask for the
          # (currently broken) "latest" build and the image build can finish.
          # Any released flyctl tag works – v0.3.144 is the most recent as of
          # June 2025.
          FLYCTL_VERSION: v0.3.144
      - name: Set cloudflare token
        run: |
          flyctl secrets set "CF_R2_ACCESS_KEY_TEMP=$CF_R2_ACCESS_KEY_TEMP" --app "icp-off-chain-agent" --stage
          flyctl secrets set "CF_R2_SECRET_ACCESS_KEY_TEMP=$CF_R2_SECRET_ACCESS_KEY_TEMP" --app "icp-off-chain-agent" --stage
          flyctl secrets set "CF_WORKER_ACCESS_OFF_CHAIN_AGENT_KEY=$CF_WORKER_ACCESS_OFF_CHAIN_AGENT_KEY" --app "icp-off-chain-agent" --stage
          flyctl secrets set "RECLAIM_CANISTER_PEM=$RECLAIM_CANISTER_PEM" --app "icp-off-chain-agent" --stage
          flyctl secrets set "GOOGLE_SA_KEY=$GOOGLE_SA_KEY" --app "icp-off-chain-agent" --stage
          flyctl secrets set "YRAL_CLOUDFLARE_WORKER_GRPC_AUTH_TOKEN=$YRAL_CLOUDFLARE_WORKER_GRPC_AUTH_TOKEN" --app "icp-off-chain-agent" --stage
          flyctl secrets set "GRPC_AUTH_TOKEN=$GRPC_AUTH_TOKEN" --app "icp-off-chain-agent" --stage
          flyctl secrets set "YRAL_METADATA_TOKEN=$YRAL_METADATA_TOKEN" --app "icp-off-chain-agent" --stage
          flyctl secrets set "UPSTASH_VECTOR_READ_WRITE_TOKEN=$UPSTASH_VECTOR_READ_WRITE_TOKEN" --app "icp-off-chain-agent" --stage
          flyctl secrets set "ML_SERVER_JWT_TOKEN=$ML_SERVER_JWT_TOKEN" --app "icp-off-chain-agent" --stage
          flyctl secrets set "CLOUDFLARE_STREAM_READ_AND_LIST_ACCESS_TOKEN=$CLOUDFLARE_STREAM_READ_AND_LIST_ACCESS_TOKEN" --app "icp-off-chain-agent" --stage
          flyctl secrets set HOTORNOT_CF_ACCOUNT_ID="a209c523d2d9646cc56227dbe6ce3ede" --app "icp-off-chain-agent" --stage
          flyctl secrets set MLFEED_JWT_PUBLIC_KEY="MCowBQYDK2VwAyEA1Lpv21H9dsqetmqzeNunPvCNLZM4XpsZPSquHSO7OYw=" --app "icp-off-chain-agent" --stage
          flyctl secrets set QSTASH_CURRENT_SIGNING_KEY="$QSTASH_CURRENT_SIGNING_KEY" --app "icp-off-chain-agent" --stage
          flyctl secrets set CF_IMAGES_API_TOKEN="$CF_IMAGES_API_TOKEN" --app "icp-off-chain-agent" --stage
          flyctl secrets set NSFW_GRPC_TOKEN="$NSFW_GRPC_TOKEN" --app "icp-off-chain-agent" --stage
          flyctl secrets set QSTASH_AUTH_TOKEN="$QSTASH_AUTH_TOKEN" --app "icp-off-chain-agent" --stage
          flyctl secrets set ML_FEED_CACHE_REDIS_URL="$ML_FEED_CACHE_REDIS_URL" --app "icp-off-chain-agent" --stage
          flyctl secrets set STORJ_INTERFACE_TOKEN="$STORJ_INTERFACE_TOKEN" --app "icp-off-chain-agent" --stage
          flyctl secrets set "VIDEOHASH_BACKFILL_TOKEN=$VIDEOHASH_BACKFILL_TOKEN" --app "icp-off-chain-agent" --stage
          flyctl secrets set STORJ_BACKUP_CANISTER_ACCESS_GRANT="$STORJ_BACKUP_CANISTER_ACCESS_GRANT" --app "icp-off-chain-agent" --stage
          flyctl secrets set CANISTER_BACKUP_ALERT_GOOGLE_CHAT_WEBHOOK_URL="$CANISTER_BACKUP_ALERT_GOOGLE_CHAT_WEBHOOK_URL" --app "icp-off-chain-agent" --stage
          flyctl secrets set "ALLOYDB_SERVICE_ACCOUNT_JSON=$ALLOYDB_SERVICE_ACCOUNT_JSON" --app "icp-off-chain-agent" --stage
          flyctl secrets set "ALLOYDB_INSTANCE=$ALLOYDB_INSTANCE" --app "icp-off-chain-agent" --stage
          flyctl secrets set "ALLOYDB_DB_PASSWORD=$ALLOYDB_DB_PASSWORD" --app "icp-off-chain-agent" --stage
          flyctl secrets set "CANISTER_BACKUP_CACHE_REDIS_URL=$CANISTER_BACKUP_CACHE_REDIS_URL" --app "icp-off-chain-agent" --stage
<<<<<<< HEAD
          flyctl secrets set "STDB_ADMIN_ACCESS_TOKEN=$STDB_ADMIN_ACCESS_TOKEN" --app "icp-off-chain-agent" --stage
=======
          flyctl secrets set "DEDUP_INDEX_ACCESS_TOKEN=$DEDUP_INDEX_ACCESS_TOKEN" --app "icp-off-chain-agent" --stage
          flyctl secrets set "YRAL_METADATA_NOTIFICATION_API_KEY=$YRAL_METADATA_NOTIFICATION_API_KEY" --app "icp-off-chain-agent" --stage
>>>>>>> 6173bbb2
          flyctl secrets set "YRAL_AUTH_REDIS_URL=$YRAL_AUTH_REDIS_URL" --app "icp-off-chain-agent" --stage
        env:
          FLY_API_TOKEN: ${{ secrets.HOT_OR_NOT_OFF_CHAIN_AGENT_FLY_IO_GITHUB_ACTION }}
          CF_R2_ACCESS_KEY_TEMP: ${{ secrets.HOT_OR_NOT_OFF_CHAIN_AGENT_CLOUDFLARE_R2_ACCESS_KEY_ID }}
          CF_R2_SECRET_ACCESS_KEY_TEMP: ${{ secrets.HOT_OR_NOT_OFF_CHAIN_AGENT_CLOUDFLARE_R2_SECRET_ACCESS_KEY }}
          CF_WORKER_ACCESS_OFF_CHAIN_AGENT_KEY: ${{ secrets.CF_WORKER_ACCESS_OFF_CHAIN_AGENT_KEY }}
          RECLAIM_CANISTER_PEM: ${{ secrets.HOT_OR_NOT_OFF_CHAIN_AGENT_CANISTER_PRIVILEGED_IDENTITY_SECRET_KEY }}
          GOOGLE_SA_KEY: ${{ secrets.YRAL_OFF_CHAIN_AGENT_GOOGLE_CLOUD_SERVICE_ACCOUNT_JSON_KEY }}
          YRAL_CLOUDFLARE_WORKER_GRPC_AUTH_TOKEN: ${{ secrets.YRAL_CLOUDFLARE_WORKERS_TO_OFFCHAIN_AGENT_GRPC_AUTH_TOKEN }}
          GRPC_AUTH_TOKEN: ${{ secrets.OFF_CHAIN_AGENT_GRPC_AUTH_TOKEN }}
          YRAL_METADATA_TOKEN: ${{ secrets.YRAL_AUTH_METADATA_SERVICE_ACCESS_JWT_TOKEN_FOR_OFFCHAIN_AGENT }}
          UPSTASH_VECTOR_READ_WRITE_TOKEN: ${{ secrets.UPSTASH_VECTOR_READ_WRITE_TOKEN }}
          ML_SERVER_JWT_TOKEN: ${{ secrets.ML_SERVER_JWT_TOKEN }}
          CLOUDFLARE_STREAM_READ_AND_LIST_ACCESS_TOKEN: ${{ secrets.CLOUDFLARE_STREAM_READ_AND_LIST_ACCESS_TOKEN }}
          QSTASH_CURRENT_SIGNING_KEY: ${{ secrets.QSTASH_CURRENT_SIGNING_KEY }}
          CF_IMAGES_API_TOKEN: ${{ secrets.CLOUDFLARE_IMAGES_READ_AND_WRITE_API_TOKEN }}
          NSFW_GRPC_TOKEN: ${{ secrets.TOKEN_TO_SIGN_OUTGOING_CALLS_TO_NSFW_DETECT_SERVICE }}
          QSTASH_AUTH_TOKEN: ${{ secrets.QSTASH_TOKEN }}
          ML_FEED_CACHE_REDIS_URL: ${{ secrets.YRAL_ML_FEED_CACHE_REDIS_URL }}
          STORJ_INTERFACE_TOKEN: ${{ secrets.STORJ_INTERFACE_TOKEN }}
          VIDEOHASH_BACKFILL_TOKEN: ${{ secrets.VIDEOHASH_BACKFILL_TOKEN }}
          STORJ_BACKUP_CANISTER_ACCESS_GRANT: ${{ secrets.STORJ_BACKUP_CANISTER_ACCESS_GRANT }}
          CANISTER_BACKUP_ALERT_GOOGLE_CHAT_WEBHOOK_URL: ${{ secrets.CANISTER_BACKUP_ALERT_GOOGLE_CHAT_WEBHOOK_URL }}
          ALLOYDB_SERVICE_ACCOUNT_JSON: ${{ secrets.ALLOYDB_SERVICE_ACCOUNT_JSON_PROD }}
          ALLOYDB_INSTANCE: ${{ secrets.ALLOYDB_INSTANCE_PROD }}
          ALLOYDB_DB_PASSWORD: ${{ secrets.ALLOYDB_DB_PASSWORD_PROD }}
          CANISTER_BACKUP_CACHE_REDIS_URL: ${{ secrets.CANISTER_BACKUP_CACHE_REDIS_URL }}
<<<<<<< HEAD
          STDB_ADMIN_ACCESS_TOKEN: ${{ secrets.STDB_ADMIN_ACCESS_TOKEN }}
=======
          DEDUP_INDEX_ACCESS_TOKEN: ${{ secrets.DEDUP_INDEX_ACCESS_TOKEN }}
          YRAL_METADATA_NOTIFICATION_API_KEY: ${{ secrets.YRAL_METADATA_NOTIFICATION_API_KEY }}
>>>>>>> 6173bbb2
          YRAL_AUTH_REDIS_URL: ${{ secrets.YRAL_AUTH_REDIS_URL }}
      - name: Deploy a docker container to fly.io
        run: flyctl deploy --remote-only -c fly-prod.toml
        env:
          FLY_API_TOKEN: ${{ secrets.HOT_OR_NOT_OFF_CHAIN_AGENT_FLY_IO_GITHUB_ACTION }}<|MERGE_RESOLUTION|>--- conflicted
+++ resolved
@@ -70,12 +70,8 @@
           flyctl secrets set "ALLOYDB_INSTANCE=$ALLOYDB_INSTANCE" --app "icp-off-chain-agent" --stage
           flyctl secrets set "ALLOYDB_DB_PASSWORD=$ALLOYDB_DB_PASSWORD" --app "icp-off-chain-agent" --stage
           flyctl secrets set "CANISTER_BACKUP_CACHE_REDIS_URL=$CANISTER_BACKUP_CACHE_REDIS_URL" --app "icp-off-chain-agent" --stage
-<<<<<<< HEAD
           flyctl secrets set "STDB_ADMIN_ACCESS_TOKEN=$STDB_ADMIN_ACCESS_TOKEN" --app "icp-off-chain-agent" --stage
-=======
-          flyctl secrets set "DEDUP_INDEX_ACCESS_TOKEN=$DEDUP_INDEX_ACCESS_TOKEN" --app "icp-off-chain-agent" --stage
           flyctl secrets set "YRAL_METADATA_NOTIFICATION_API_KEY=$YRAL_METADATA_NOTIFICATION_API_KEY" --app "icp-off-chain-agent" --stage
->>>>>>> 6173bbb2
           flyctl secrets set "YRAL_AUTH_REDIS_URL=$YRAL_AUTH_REDIS_URL" --app "icp-off-chain-agent" --stage
         env:
           FLY_API_TOKEN: ${{ secrets.HOT_OR_NOT_OFF_CHAIN_AGENT_FLY_IO_GITHUB_ACTION }}
@@ -103,12 +99,8 @@
           ALLOYDB_INSTANCE: ${{ secrets.ALLOYDB_INSTANCE_PROD }}
           ALLOYDB_DB_PASSWORD: ${{ secrets.ALLOYDB_DB_PASSWORD_PROD }}
           CANISTER_BACKUP_CACHE_REDIS_URL: ${{ secrets.CANISTER_BACKUP_CACHE_REDIS_URL }}
-<<<<<<< HEAD
           STDB_ADMIN_ACCESS_TOKEN: ${{ secrets.STDB_ADMIN_ACCESS_TOKEN }}
-=======
-          DEDUP_INDEX_ACCESS_TOKEN: ${{ secrets.DEDUP_INDEX_ACCESS_TOKEN }}
           YRAL_METADATA_NOTIFICATION_API_KEY: ${{ secrets.YRAL_METADATA_NOTIFICATION_API_KEY }}
->>>>>>> 6173bbb2
           YRAL_AUTH_REDIS_URL: ${{ secrets.YRAL_AUTH_REDIS_URL }}
       - name: Deploy a docker container to fly.io
         run: flyctl deploy --remote-only -c fly-prod.toml
