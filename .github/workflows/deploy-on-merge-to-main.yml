name: Deploy to Fly on push to main
on:
  workflow_dispatch:
  push:
    branches:
      - main

jobs:
  build_check:
    uses: ./.github/workflows/build-check.yml
    with:
      publish-artifact: true

  deploy:
    name: Deploy
    needs: build_check

    runs-on: ubuntu-latest
    steps:
      - uses: actions/checkout@v4
      - name: Download build
        uses: actions/download-artifact@v4
        with:
          name: build-glibc
      - name: Setup dfx
        uses: dfinity/setup-dfx@main
      - run: chmod +x target/x86_64-unknown-linux-gnu/release/icp-off-chain-agent
      - uses: superfly/flyctl-actions/setup-flyctl@master
        env:
          # Pin flyctl to a concrete version so install.sh doesn't ask for the
          # (currently broken) "latest" build and the image build can finish.
          # Any released flyctl tag works – v0.3.144 is the most recent as of
          # June 2025.
          FLYCTL_VERSION: v0.3.144
      - name: Set cloudflare token
        run: |
          flyctl secrets set "CF_R2_ACCESS_KEY_TEMP=$CF_R2_ACCESS_KEY_TEMP" --app "icp-off-chain-agent" --stage
          flyctl secrets set "CF_R2_SECRET_ACCESS_KEY_TEMP=$CF_R2_SECRET_ACCESS_KEY_TEMP" --app "icp-off-chain-agent" --stage
          flyctl secrets set "CF_WORKER_ACCESS_OFF_CHAIN_AGENT_KEY=$CF_WORKER_ACCESS_OFF_CHAIN_AGENT_KEY" --app "icp-off-chain-agent" --stage
          flyctl secrets set "BACKEND_ADMIN_IDENTITY=$BACKEND_ADMIN_IDENTITY" --app "icp-off-chain-agent" --stage
          flyctl secrets set "GOOGLE_SA_KEY=$GOOGLE_SA_KEY" --app "icp-off-chain-agent" --stage
          flyctl secrets set "YRAL_CLOUDFLARE_WORKER_GRPC_AUTH_TOKEN=$YRAL_CLOUDFLARE_WORKER_GRPC_AUTH_TOKEN" --app "icp-off-chain-agent" --stage
          flyctl secrets set "GRPC_AUTH_TOKEN=$GRPC_AUTH_TOKEN" --app "icp-off-chain-agent" --stage
          flyctl secrets set "YRAL_METADATA_TOKEN=$YRAL_METADATA_TOKEN" --app "icp-off-chain-agent" --stage
          flyctl secrets set "UPSTASH_VECTOR_READ_WRITE_TOKEN=$UPSTASH_VECTOR_READ_WRITE_TOKEN" --app "icp-off-chain-agent" --stage
          flyctl secrets set "ML_SERVER_JWT_TOKEN=$ML_SERVER_JWT_TOKEN" --app "icp-off-chain-agent" --stage
          flyctl secrets set "CLOUDFLARE_STREAM_READ_AND_LIST_ACCESS_TOKEN=$CLOUDFLARE_STREAM_READ_AND_LIST_ACCESS_TOKEN" --app "icp-off-chain-agent" --stage
          flyctl secrets set HOTORNOT_CF_ACCOUNT_ID="a209c523d2d9646cc56227dbe6ce3ede" --app "icp-off-chain-agent" --stage
          flyctl secrets set MLFEED_JWT_PUBLIC_KEY="MCowBQYDK2VwAyEA1Lpv21H9dsqetmqzeNunPvCNLZM4XpsZPSquHSO7OYw=" --app "icp-off-chain-agent" --stage
          flyctl secrets set QSTASH_CURRENT_SIGNING_KEY="$QSTASH_CURRENT_SIGNING_KEY" --app "icp-off-chain-agent" --stage
          flyctl secrets set CF_IMAGES_API_TOKEN="$CF_IMAGES_API_TOKEN" --app "icp-off-chain-agent" --stage
          flyctl secrets set NSFW_GRPC_TOKEN="$NSFW_GRPC_TOKEN" --app "icp-off-chain-agent" --stage
          flyctl secrets set QSTASH_AUTH_TOKEN="$QSTASH_AUTH_TOKEN" --app "icp-off-chain-agent" --stage
          flyctl secrets set ML_FEED_CACHE_REDIS_URL="$ML_FEED_CACHE_REDIS_URL" --app "icp-off-chain-agent" --stage
          flyctl secrets set STORJ_INTERFACE_TOKEN="$STORJ_INTERFACE_TOKEN" --app "icp-off-chain-agent" --stage
          flyctl secrets set "VIDEOHASH_BACKFILL_TOKEN=$VIDEOHASH_BACKFILL_TOKEN" --app "icp-off-chain-agent" --stage
          flyctl secrets set STORJ_BACKUP_CANISTER_ACCESS_GRANT="$STORJ_BACKUP_CANISTER_ACCESS_GRANT" --app "icp-off-chain-agent" --stage
          flyctl secrets set CANISTER_BACKUP_ALERT_GOOGLE_CHAT_WEBHOOK_URL="$CANISTER_BACKUP_ALERT_GOOGLE_CHAT_WEBHOOK_URL" --app "icp-off-chain-agent" --stage
          flyctl secrets set "ALLOYDB_SERVICE_ACCOUNT_JSON=$ALLOYDB_SERVICE_ACCOUNT_JSON" --app "icp-off-chain-agent" --stage
          flyctl secrets set "ALLOYDB_INSTANCE=$ALLOYDB_INSTANCE" --app "icp-off-chain-agent" --stage
          flyctl secrets set "ALLOYDB_DB_PASSWORD=$ALLOYDB_DB_PASSWORD" --app "icp-off-chain-agent" --stage
          flyctl secrets set "CANISTER_BACKUP_CACHE_REDIS_URL=$CANISTER_BACKUP_CACHE_REDIS_URL" --app "icp-off-chain-agent" --stage
          flyctl secrets set "YRAL_METADATA_NOTIFICATION_API_KEY=$YRAL_METADATA_NOTIFICATION_API_KEY" --app "icp-off-chain-agent" --stage
          flyctl secrets set "YRAL_AUTH_REDIS_URL=$YRAL_AUTH_REDIS_URL" --app "icp-off-chain-agent" --stage
          flyctl secrets set "ML_FEED_CACHE_MEMORYSTORE_URL=$ML_FEED_CACHE_MEMORYSTORE_URL" --app "icp-off-chain-agent" --stage
          flyctl secrets set "LUMALABS_API_KEY=$LUMALABS_API_KEY" --app "icp-off-chain-agent" --stage
          flyctl secrets set "YRAL_HON_WORKER_JWT=$YRAL_HON_WORKER_JWT" --app "icp-off-chain-agent" --stage
          flyctl secrets set "LEADERBOARD_REDIS_URL=$LEADERBOARD_REDIS_URL" --app "icp-off-chain-agent" --stage
<<<<<<< HEAD
          flyctl secrets set "HETZNER_S3_ACCESS_KEY=$HETZNER_S3_ACCESS_KEY" --app "icp-off-chain-agent" --stage
          flyctl secrets set "HETZNER_S3_SECRET_KEY=$HETZNER_S3_SECRET_KEY" --app "icp-off-chain-agent" --stage
=======
          flyctl secrets set "REPLICATE_API_TOKEN=$REPLICATE_API_TOKEN" --app "icp-off-chain-agent" --stage
>>>>>>> b7eb778d
          flyctl secrets set "BTC_REWARDS_GCHAT_WEBHOOK_URL=$BTC_REWARDS_GCHAT_WEBHOOK_URL" --app "icp-off-chain-agent" --stage
          flyctl secrets set "YRAL_OFF_CHAIN_USER_MIGRATION_API_KEY=$YRAL_OFF_CHAIN_USER_MIGRATION_API_KEY" --app "icp-off-chain-agent" --stage
          flyctl secrets set "SERVICE_CANISTER_MIGRATION_REDIS_URL=$SERVICE_CANISTER_MIGRATION_REDIS_URL" --app "icp-off-chain-agent" --stage
          flyctl secrets set "ANALYTICS_SERVER_TOKEN=$ANALYTICS_SERVER_TOKEN" --app "icp-off-chain-agent" --stage
        env:
          FLY_API_TOKEN: ${{ secrets.HOT_OR_NOT_OFF_CHAIN_AGENT_FLY_IO_GITHUB_ACTION }}
          CF_R2_ACCESS_KEY_TEMP: ${{ secrets.HOT_OR_NOT_OFF_CHAIN_AGENT_CLOUDFLARE_R2_ACCESS_KEY_ID }}
          CF_R2_SECRET_ACCESS_KEY_TEMP: ${{ secrets.HOT_OR_NOT_OFF_CHAIN_AGENT_CLOUDFLARE_R2_SECRET_ACCESS_KEY }}
          CF_WORKER_ACCESS_OFF_CHAIN_AGENT_KEY: ${{ secrets.CF_WORKER_ACCESS_OFF_CHAIN_AGENT_KEY }}
          BACKEND_ADMIN_IDENTITY: ${{ secrets.YRAL_DAPP_BACKEND_APP_ADMIN_AND_PROPOSAL_SUBMITTER_IDENTITY_PRIVATE_KEY }}
          GOOGLE_SA_KEY: ${{ secrets.YRAL_OFF_CHAIN_AGENT_GOOGLE_CLOUD_SERVICE_ACCOUNT_JSON_KEY }}
          YRAL_CLOUDFLARE_WORKER_GRPC_AUTH_TOKEN: ${{ secrets.YRAL_CLOUDFLARE_WORKERS_TO_OFFCHAIN_AGENT_GRPC_AUTH_TOKEN }}
          GRPC_AUTH_TOKEN: ${{ secrets.OFF_CHAIN_AGENT_GRPC_AUTH_TOKEN }}
          YRAL_METADATA_TOKEN: ${{ secrets.YRAL_AUTH_METADATA_SERVICE_ACCESS_JWT_TOKEN_FOR_OFFCHAIN_AGENT }}
          UPSTASH_VECTOR_READ_WRITE_TOKEN: ${{ secrets.UPSTASH_VECTOR_READ_WRITE_TOKEN }}
          ML_SERVER_JWT_TOKEN: ${{ secrets.ML_SERVER_JWT_TOKEN }}
          CLOUDFLARE_STREAM_READ_AND_LIST_ACCESS_TOKEN: ${{ secrets.CLOUDFLARE_STREAM_READ_AND_LIST_ACCESS_TOKEN }}
          QSTASH_CURRENT_SIGNING_KEY: ${{ secrets.QSTASH_CURRENT_SIGNING_KEY }}
          CF_IMAGES_API_TOKEN: ${{ secrets.CLOUDFLARE_IMAGES_READ_AND_WRITE_API_TOKEN }}
          NSFW_GRPC_TOKEN: ${{ secrets.TOKEN_TO_SIGN_OUTGOING_CALLS_TO_NSFW_DETECT_SERVICE }}
          QSTASH_AUTH_TOKEN: ${{ secrets.QSTASH_TOKEN }}
          ML_FEED_CACHE_REDIS_URL: ${{ secrets.YRAL_ML_FEED_CACHE_REDIS_URL }}
          STORJ_INTERFACE_TOKEN: ${{ secrets.STORJ_INTERFACE_TOKEN }}
          VIDEOHASH_BACKFILL_TOKEN: ${{ secrets.VIDEOHASH_BACKFILL_TOKEN }}
          STORJ_BACKUP_CANISTER_ACCESS_GRANT: ${{ secrets.STORJ_BACKUP_CANISTER_ACCESS_GRANT }}
          CANISTER_BACKUP_ALERT_GOOGLE_CHAT_WEBHOOK_URL: ${{ secrets.CANISTER_BACKUP_ALERT_GOOGLE_CHAT_WEBHOOK_URL }}
          ALLOYDB_SERVICE_ACCOUNT_JSON: ${{ secrets.ALLOYDB_SERVICE_ACCOUNT_JSON_PROD }}
          ALLOYDB_INSTANCE: ${{ secrets.ALLOYDB_INSTANCE_PROD }}
          ALLOYDB_DB_PASSWORD: ${{ secrets.ALLOYDB_DB_PASSWORD_PROD }}
          CANISTER_BACKUP_CACHE_REDIS_URL: ${{ secrets.CANISTER_BACKUP_CACHE_REDIS_URL }}
          YRAL_METADATA_NOTIFICATION_API_KEY: ${{ secrets.YRAL_METADATA_NOTIFICATION_API_KEY }}
          YRAL_AUTH_REDIS_URL: ${{ secrets.YRAL_AUTH_REDIS_URL }}
          ML_FEED_CACHE_MEMORYSTORE_URL: ${{ secrets.ML_FEED_CACHE_MEMORYSTORE_URL }}
          LUMALABS_API_KEY: ${{ secrets.VIDEOGEN_PROVIDER_LUMALABS_API_KEY }}
          YRAL_HON_WORKER_JWT: ${{ secrets.YRAL_HON_WORKER_JWT }}
          LEADERBOARD_REDIS_URL: ${{ secrets.LEADERBOARD_REDIS_URL }}
<<<<<<< HEAD
          HETZNER_S3_ACCESS_KEY: ${{ secrets.HETZNER_S3_ACCESS_KEY }}
          HETZNER_S3_SECRET_KEY: ${{ secrets.HETZNER_S3_SECRET_KEY }}
=======
          SERVICE_CANISTER_MIGRATION_REDIS_URL: ${{ secrets.SERVICE_CANISTER_MIGRATION_REDIS_URL }}
          REPLICATE_API_TOKEN: ${{ secrets.REPLICATE_API_TOKEN }}
>>>>>>> b7eb778d
          BTC_REWARDS_GCHAT_WEBHOOK_URL: ${{ secrets.BTC_REWARDS_GCHAT_WEBHOOK_URL }}
          YRAL_OFF_CHAIN_USER_MIGRATION_API_KEY: ${{ secrets.YRAL_OFF_CHAIN_USER_MIGRATION_API_KEY }}
          ANALYTICS_SERVER_TOKEN: ${{ secrets.ANALYTICS_SERVER_TOKEN }}
      - name: Deploy a docker container to fly.io
        run: flyctl deploy --remote-only -c fly-prod.toml
        env:
          FLY_API_TOKEN: ${{ secrets.HOT_OR_NOT_OFF_CHAIN_AGENT_FLY_IO_GITHUB_ACTION }}<|MERGE_RESOLUTION|>--- conflicted
+++ resolved
@@ -66,12 +66,9 @@
           flyctl secrets set "LUMALABS_API_KEY=$LUMALABS_API_KEY" --app "icp-off-chain-agent" --stage
           flyctl secrets set "YRAL_HON_WORKER_JWT=$YRAL_HON_WORKER_JWT" --app "icp-off-chain-agent" --stage
           flyctl secrets set "LEADERBOARD_REDIS_URL=$LEADERBOARD_REDIS_URL" --app "icp-off-chain-agent" --stage
-<<<<<<< HEAD
           flyctl secrets set "HETZNER_S3_ACCESS_KEY=$HETZNER_S3_ACCESS_KEY" --app "icp-off-chain-agent" --stage
           flyctl secrets set "HETZNER_S3_SECRET_KEY=$HETZNER_S3_SECRET_KEY" --app "icp-off-chain-agent" --stage
-=======
           flyctl secrets set "REPLICATE_API_TOKEN=$REPLICATE_API_TOKEN" --app "icp-off-chain-agent" --stage
->>>>>>> b7eb778d
           flyctl secrets set "BTC_REWARDS_GCHAT_WEBHOOK_URL=$BTC_REWARDS_GCHAT_WEBHOOK_URL" --app "icp-off-chain-agent" --stage
           flyctl secrets set "YRAL_OFF_CHAIN_USER_MIGRATION_API_KEY=$YRAL_OFF_CHAIN_USER_MIGRATION_API_KEY" --app "icp-off-chain-agent" --stage
           flyctl secrets set "SERVICE_CANISTER_MIGRATION_REDIS_URL=$SERVICE_CANISTER_MIGRATION_REDIS_URL" --app "icp-off-chain-agent" --stage
@@ -108,13 +105,10 @@
           LUMALABS_API_KEY: ${{ secrets.VIDEOGEN_PROVIDER_LUMALABS_API_KEY }}
           YRAL_HON_WORKER_JWT: ${{ secrets.YRAL_HON_WORKER_JWT }}
           LEADERBOARD_REDIS_URL: ${{ secrets.LEADERBOARD_REDIS_URL }}
-<<<<<<< HEAD
           HETZNER_S3_ACCESS_KEY: ${{ secrets.HETZNER_S3_ACCESS_KEY }}
           HETZNER_S3_SECRET_KEY: ${{ secrets.HETZNER_S3_SECRET_KEY }}
-=======
           SERVICE_CANISTER_MIGRATION_REDIS_URL: ${{ secrets.SERVICE_CANISTER_MIGRATION_REDIS_URL }}
           REPLICATE_API_TOKEN: ${{ secrets.REPLICATE_API_TOKEN }}
->>>>>>> b7eb778d
           BTC_REWARDS_GCHAT_WEBHOOK_URL: ${{ secrets.BTC_REWARDS_GCHAT_WEBHOOK_URL }}
           YRAL_OFF_CHAIN_USER_MIGRATION_API_KEY: ${{ secrets.YRAL_OFF_CHAIN_USER_MIGRATION_API_KEY }}
           ANALYTICS_SERVER_TOKEN: ${{ secrets.ANALYTICS_SERVER_TOKEN }}
