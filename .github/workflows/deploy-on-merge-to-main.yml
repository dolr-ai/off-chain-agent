--- conflicted
+++ resolved
@@ -65,11 +65,8 @@
           flyctl secrets set "ALLOYDB_DB_PASSWORD=$ALLOYDB_DB_PASSWORD" --app "icp-off-chain-agent" --stage
           flyctl secrets set "CANISTER_BACKUP_CACHE_REDIS_URL=$CANISTER_BACKUP_CACHE_REDIS_URL" --app "icp-off-chain-agent" --stage
           flyctl secrets set "DEDUP_INDEX_ACCESS_TOKEN=$DEDUP_INDEX_ACCESS_TOKEN" --app "icp-off-chain-agent" --stage
-<<<<<<< HEAD
           flyctl secrets set "YRAL_METADATA_NOTIFICATION_API_KEY=$YRAL_METADATA_NOTIFICATION_API_KEY" --app "icp-off-chain-agent" --stage
-=======
           flyctl secrets set "YRAL_AUTH_REDIS_URL=$YRAL_AUTH_REDIS_URL" --app "icp-off-chain-agent" --stage
->>>>>>> edcc7734
         env:
           FLY_API_TOKEN: ${{ secrets.HOT_OR_NOT_OFF_CHAIN_AGENT_FLY_IO_GITHUB_ACTION }}
           CF_R2_ACCESS_KEY_TEMP: ${{ secrets.HOT_OR_NOT_OFF_CHAIN_AGENT_CLOUDFLARE_R2_ACCESS_KEY_ID }}
@@ -97,11 +94,8 @@
           ALLOYDB_DB_PASSWORD: ${{ secrets.ALLOYDB_DB_PASSWORD_PROD }}
           CANISTER_BACKUP_CACHE_REDIS_URL: ${{ secrets.CANISTER_BACKUP_CACHE_REDIS_URL }}
           DEDUP_INDEX_ACCESS_TOKEN: ${{ secrets.DEDUP_INDEX_ACCESS_TOKEN }}
-<<<<<<< HEAD
           YRAL_METADATA_NOTIFICATION_API_KEY: ${{ secrets.YRAL_METADATA_NOTIFICATION_API_KEY }}
-=======
           YRAL_AUTH_REDIS_URL: ${{ secrets.YRAL_AUTH_REDIS_URL }}
->>>>>>> edcc7734
       - name: Deploy a docker container to fly.io
         run: flyctl deploy --remote-only -c fly-prod.toml
         env:
