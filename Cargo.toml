--- conflicted
+++ resolved
@@ -98,12 +98,9 @@
 spacetimedb-sdk = "1.2.0"
 async-channel = "2.3.1"
 num-bigint = "0.4"
-<<<<<<< HEAD
 hlskit = { git = "https://github.com/like-engels/hlskit-rs" }
 tempfile = "3.8"
-=======
 sentry-anyhow = "0.42.0"
->>>>>>> 885dd546
 
 # ===== YRAL-COMMON DEPENDENCIES =====
 # Remote (Git) - uncomment to use remote versions
