--- conflicted
+++ resolved
@@ -97,13 +97,9 @@
 ] }
 bb8 = "0.9.0"
 bb8-redis = "0.21.0"
-<<<<<<< HEAD
-fasthash = { version = "0.4.0", optional = true }
 aws-sdk-s3 = { version = "1.65", features = ["behavior-version-latest"] }
 aws-config = { version = "1.5", features = ["behavior-version-latest"] }
 rustls = { version = "0.23", features = ["ring"] }
-=======
->>>>>>> 9ff3f952
 async-channel = "2.3.1"
 num-bigint = "0.4"
 sentry-anyhow = "0.42.0"
