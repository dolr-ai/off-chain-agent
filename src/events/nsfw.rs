use std::{
    env, fs,
    path::{Path, PathBuf},
    process::Command,
    sync::Arc,
};

use crate::{
    consts::{NSFW_SERVER_URL, NSFW_THRESHOLD},
};
use anyhow::Error;
use axum::{extract::State, Json};
use google_cloud_bigquery::http::{
    job::query::QueryRequest,
    tabledata::{
        insert_all::{InsertAllRequest, Row},
        list::Value,
    },
};
use serde::{Deserialize, Serialize};
use tonic::transport::{Channel, ClientTlsConfig};
use tonic::{metadata::MetadataValue, Request};
use tracing::instrument;

use crate::{app_state::AppState, AppError};

use super::event::UploadVideoInfo;

pub mod nsfw_detector {
    tonic::include_proto!("nsfw_detector");
}

fn create_output_directory(video_id: &str) -> Result<PathBuf, Error> {
    let video_name = Path::new(video_id)
        .file_stem()
        .ok_or(anyhow::anyhow!("Failed to get file stem"))?
        .to_str()
        .ok_or(anyhow::anyhow!("Failed to convert file stem to string"))?;
    let output_dir = Path::new(".").join(video_name);

    if !output_dir.exists() {
        fs::create_dir(&output_dir)?;
    }

    Ok(output_dir)
}

#[instrument]
pub async fn extract_frames(video_path: &str, output_dir: PathBuf) -> Result<Vec<Vec<u8>>, Error> {
    let output_pattern = output_dir.join("output-%04d.jpg");
    let video_path_clone = video_path.to_string();
    let output_pattern_str = output_pattern.to_string_lossy().to_string();

    let status = tokio::task::spawn_blocking(move || {
        Command::new("ffmpeg")
            .arg("-loglevel")
            .arg("error")
            .arg("-i")
            .arg(&video_path_clone)
            .arg("-vf")
            .arg("fps=1")
            .arg("-pix_fmt")
            .arg("rgb24")
            .arg(&output_pattern_str)
            .status()
    })
    .await??;

    if !status.success() {
        return Err(anyhow::anyhow!("Failed to extract frames"));
    }

    let mut frames = Vec::new();
    for entry in fs::read_dir(output_dir)? {
        let entry = entry?;
        let path = entry.path();
        if path.is_file() {
            let frame = fs::read(&path)?;
            frames.push(frame);
        }
    }

    Ok(frames)
}

#[instrument(skip(gcs_client, frames))]
pub async fn upload_frames_to_gcs(
    gcs_client: &cloud_storage::Client,
    frames: Vec<Vec<u8>>,
    video_id: &str,
) -> Result<(), Error> {
    let bucket_name = "yral-video-frames";

    // Create a vector of futures for concurrent uploads
    let upload_futures = frames.into_iter().enumerate().map(|(i, frame)| {
        let frame_path = format!("{}/frame-{}.jpg", video_id, i);
        let bucket_name = bucket_name.to_string();

        async move {
            gcs_client
                .object()
                .create(&bucket_name, frame, &frame_path, "image/jpeg")
                .await
        }
    });

    // Execute all futures concurrently and collect results
    let results = futures::future::join_all(upload_futures).await;

    // Check if any upload failed
    for result in results {
        result?;
    }

    Ok(())
}

#[derive(Serialize, Deserialize, Debug, Clone)]
pub struct VideoRequest {
    video_id: String,
    video_info: UploadVideoInfo,
}

// extract_frames_and_upload API handler which takes video_id as queryparam in axum
#[instrument(skip(state))]
pub async fn extract_frames_and_upload(
    State(state): State<Arc<AppState>>,
    Json(payload): Json<VideoRequest>,
) -> Result<Json<serde_json::Value>, AppError> {
    let video_id = payload.video_id;
    let video_path = format!(
        "https://customer-2p3jflss4r4hmpnz.cloudflarestream.com/{}/downloads/default.mp4",
        video_id
    );
    let output_dir = create_output_directory(&video_id)?;
    let frames = extract_frames(&video_path, output_dir.clone()).await?;
    #[cfg(not(feature = "local-bin"))]
    upload_frames_to_gcs(&state.gcs_client, frames, &video_id).await?;
    // delete output directory
    fs::remove_dir_all(output_dir)?;

    // enqueue qstash job to detect nsfw
    let qstash_client = state.qstash_client.clone();
    qstash_client
        .publish_video_nsfw_detection(&video_id, &payload.video_info)
        .await?;

    Ok(Json(
        serde_json::json!({ "message": "Frames extracted and uploaded to GCS" }),
    ))
}

#[derive(Clone, Serialize, Deserialize, Debug, Default)]
pub struct NSFWInfo {
    pub is_nsfw: bool,
    pub nsfw_ec: String,
    pub nsfw_gore: String,
    pub csam_detected: bool,
}

#[instrument]
pub async fn get_video_nsfw_info(video_id: String) -> Result<NSFWInfo, Error> {
    // create a new connection everytime and depend on fly proxy to load balance
    let tls_config = ClientTlsConfig::new().with_webpki_roots();
    let channel = Channel::from_static(NSFW_SERVER_URL)
        .tls_config(tls_config)
        .expect("Couldn't update TLS config for nsfw agent")
        .connect()
        .await
        .expect("Couldn't connect to nsfw agent");

    let nsfw_grpc_auth_token = env::var("NSFW_GRPC_TOKEN").expect("NSFW_GRPC_TOKEN");
    let token: MetadataValue<_> = format!("Bearer {}", nsfw_grpc_auth_token).parse()?;

    let mut client = nsfw_detector::nsfw_detector_client::NsfwDetectorClient::with_interceptor(
        channel,
        move |mut req: Request<()>| {
            req.metadata_mut().insert("authorization", token.clone());
            Ok(req)
        },
    );

    let req = tonic::Request::new(nsfw_detector::NsfwDetectorRequestVideoId {
        video_id: video_id.clone(),
    });
    let res = client.detect_nsfw_video_id(req).await?;

    let nsfw_info = NSFWInfo::from(res.into_inner());

    Ok(nsfw_info)
}

#[derive(Serialize)]
struct VideoNSFWData {
    video_id: String,
    gcs_video_id: String,
    is_nsfw: bool,
    nsfw_ec: String,
    nsfw_gore: String,
}
#[cfg(feature = "local-bin")]
pub async fn nsfw_job(
    State(state): State<Arc<AppState>>,
    Json(payload): Json<VideoRequest>,
) -> Result<Json<serde_json::Value>, AppError> {
    Err(anyhow::anyhow!("not implemented for local binary").into())
}

#[cfg(not(feature = "local-bin"))]
#[instrument(skip(state))]
pub async fn nsfw_job(
    State(state): State<Arc<AppState>>,
    Json(payload): Json<VideoRequest>,
) -> Result<Json<serde_json::Value>, AppError> {
    let video_id = payload.video_id;
    let video_info = payload.video_info;

    let nsfw_info = get_video_nsfw_info(video_id.clone()).await?;

    // push nsfw info to bigquery table using google-cloud-bigquery
    let bigquery_client = state.bigquery_client.clone();

    push_nsfw_data_bigquery(bigquery_client, nsfw_info, video_id.clone()).await?;

    // enqueue qstash job to detect nsfw v2
    let qstash_client = state.qstash_client.clone();
    qstash_client
        .publish_video_nsfw_detection_v2(&video_id, video_info)
        .await?;

    Ok(Json(serde_json::json!({ "message": "NSFW job completed" })))
}


#[instrument(skip(bigquery_client))]
pub async fn push_nsfw_data_bigquery(
    bigquery_client: google_cloud_bigquery::client::Client,
    nsfw_info: NSFWInfo,
    video_id: String,
) -> Result<(), Error> {
    let row_data = VideoNSFWData {
        video_id: video_id.clone(),
        gcs_video_id: format!("gs://yral-videos/{}.mp4", video_id),
        is_nsfw: nsfw_info.is_nsfw,
        nsfw_ec: nsfw_info.nsfw_ec,
        nsfw_gore: nsfw_info.nsfw_gore,
    };

    let row = Row {
        insert_id: None,
        json: row_data,
    };

    let request = InsertAllRequest {
        rows: vec![row],
        ..Default::default()
    };

    bigquery_client
        .tabledata()
        .insert(
            "hot-or-not-feed-intelligence",
            "yral_ds",
            "video_nsfw",
            &request,
        )
        .await?;

    Ok(())
}

impl From<nsfw_detector::NsfwDetectorResponse> for NSFWInfo {
    fn from(item: nsfw_detector::NsfwDetectorResponse) -> Self {
        let is_nsfw = item.csam_detected
            || matches!(
                item.nsfw_gore.as_str(),
                "POSSIBLE" | "LIKELY" | "VERY_LIKELY"
            )
            || matches!(item.nsfw_ec.as_str(), "nudity" | "provocative" | "explicit");

        Self {
            is_nsfw,
            nsfw_ec: item.nsfw_ec,
            nsfw_gore: item.nsfw_gore,
            csam_detected: item.csam_detected,
        }
    }
}

#[cfg(feature = "local-bin")]
pub async fn nsfw_job_v2(
    State(state): State<Arc<AppState>>,
    Json(payload): Json<VideoRequest>,
) -> Result<Json<serde_json::Value>, AppError> {
    Err(anyhow::anyhow!("not implemented for local binary").into())
}

#[cfg(not(feature = "local-bin"))]
#[instrument(skip(state))]
pub async fn nsfw_job_v2(
    State(state): State<Arc<AppState>>,
    Json(payload): Json<VideoRequest>,
) -> Result<Json<serde_json::Value>, AppError> {
<<<<<<< HEAD
    let video_id = payload.video_id.clone();
    let video_info = payload.video_info.clone();
=======
    sentry::with_scope(
        |scope| {
            scope.set_tag("yral.video_id", &payload.video_id);
            scope.set_tag(
                "yral.publisher_user_id",
                &payload.video_info.publisher_user_id,
            );
            scope.set_extra(
                "yral.upload_info",
                serde_json::to_value(&payload.video_info)
                    .expect("upload info to be json serializable"),
            );
        },
        || sentry::capture_message("Processing for nsfw detection v2", sentry::Level::Info),
    );
    let video_id = payload.video_id;
>>>>>>> 85b5b16f

    // Start NSFW detection
    let nsfw_prob = get_video_nsfw_info_v2(video_id.clone()).await?;
    let is_nsfw = nsfw_prob >= NSFW_THRESHOLD;

    // Push NSFW info to BigQuery
    let bigquery_client = state.bigquery_client.clone();
    push_nsfw_data_bigquery_v2(bigquery_client, nsfw_prob, video_id.clone()).await?;

    // Trigger HLS processing with a callback to finalize when complete
    log::info!("Triggering HLS processing with finalization callback for video: {}", video_id);
    state.qstash_client
        .publish_hls_with_callback(&video_id, &video_info, is_nsfw)
        .await?;

    Ok(Json(
        serde_json::json!({ 
            "message": "NSFW v2 job completed, HLS processing triggered in parallel"
        }),
    ))
}

#[instrument]
pub async fn get_video_nsfw_info_v2(video_id: String) -> Result<f32, Error> {
    // create a new connection everytime and depend on fly proxy to load balance
    let tls_config = ClientTlsConfig::new().with_webpki_roots();
    let channel = Channel::from_static(NSFW_SERVER_URL)
        .tls_config(tls_config)
        .expect("Couldn't update TLS config for nsfw agent")
        .connect()
        .await
        .expect("Couldn't connect to nsfw agent");

    let nsfw_grpc_auth_token = env::var("NSFW_GRPC_TOKEN").expect("NSFW_GRPC_TOKEN");
    let token: MetadataValue<_> = format!("Bearer {}", nsfw_grpc_auth_token).parse()?;

    let mut client = nsfw_detector::nsfw_detector_client::NsfwDetectorClient::with_interceptor(
        channel,
        move |mut req: Request<()>| {
            req.metadata_mut().insert("authorization", token.clone());
            Ok(req)
        },
    );

    // get embedding nsfw
    let embedding_req = tonic::Request::new(nsfw_detector::EmbeddingNsfwDetectorRequest {
        video_id: video_id.clone(),
    });
    let embedding_res = client.detect_nsfw_embedding(embedding_req).await?;

    Ok(embedding_res.into_inner().probability)
}

#[derive(Serialize)]
struct VideoNSFWDataV2 {
    video_id: String,
    gcs_video_id: String,
    is_nsfw: bool,
    nsfw_ec: String,
    nsfw_gore: String,
    probability: f32,
}

#[derive(Serialize, Debug)]
struct VideoEmbeddingMetadata {
    name: String,
    value: String,
}

#[derive(Serialize, Debug)]
struct VideoEmbeddingAgg {
    ml_generate_embedding_result: Vec<f64>,
    ml_generate_embedding_status: Option<String>,
    ml_generate_embedding_start_sec: Option<i64>,
    ml_generate_embedding_end_sec: Option<i64>,
    uri: Option<String>,
    generation: Option<i64>,
    content_type: Option<String>,
    size: Option<i64>,
    md5_hash: Option<String>,
    updated: Option<String>,
    metadata: Vec<VideoEmbeddingMetadata>,
    is_nsfw: Option<bool>,
    nsfw_ec: Option<String>,
    nsfw_gore: Option<String>,
    probability: Option<f32>,
    video_id: Option<String>,
}

#[instrument(skip(bigquery_client))]
pub async fn push_nsfw_data_bigquery_v2(
    bigquery_client: google_cloud_bigquery::client::Client,
    nsfw_prob: f32,
    video_id: String,
) -> Result<(), Error> {
    // First query to get existing NSFW data
    let query = format!(
        "SELECT video_id, gcs_video_id, is_nsfw, nsfw_ec, nsfw_gore 
         FROM `hot-or-not-feed-intelligence.yral_ds.video_nsfw`
         WHERE video_id = '{}'",
        video_id
    );

    let request = QueryRequest {
        query,
        ..Default::default()
    };

    let result = bigquery_client
        .job()
        .query("hot-or-not-feed-intelligence", &request)
        .await?;

    // Get the first row
    let row = result
        .rows
        .and_then(|mut rows| rows.pop())
        .ok_or(anyhow::anyhow!("No data found for video_id"))?;

    // Extract values from row
    let gcs_video_id = match &row.f[1].v {
        google_cloud_bigquery::http::tabledata::list::Value::String(s) => s.clone(),
        _ => return Err(anyhow::anyhow!("Invalid gcs_video_id")),
    };

    let is_nsfw = match &row.f[2].v {
        google_cloud_bigquery::http::tabledata::list::Value::String(b) => b == "true",
        _ => return Err(anyhow::anyhow!("Invalid is_nsfw")),
    };

    let nsfw_ec = match &row.f[3].v {
        google_cloud_bigquery::http::tabledata::list::Value::String(s) => s.clone(),
        _ => return Err(anyhow::anyhow!("Invalid nsfw_ec")),
    };

    let nsfw_gore = match &row.f[4].v {
        google_cloud_bigquery::http::tabledata::list::Value::String(s) => s.clone(),
        _ => return Err(anyhow::anyhow!("Invalid nsfw_gore")),
    };

    // Create row data for aggregated table
    let row_data = VideoNSFWDataV2 {
        video_id: video_id.clone(),
        gcs_video_id: gcs_video_id.clone(),
        is_nsfw,
        nsfw_ec: nsfw_ec.clone(),
        nsfw_gore: nsfw_gore.clone(),
        probability: nsfw_prob,
    };

    let row = Row {
        insert_id: None,
        json: row_data,
    };

    let request = InsertAllRequest {
        rows: vec![row],
        ..Default::default()
    };

    // Insert into aggregated table
    bigquery_client
        .tabledata()
        .insert(
            "hot-or-not-feed-intelligence",
            "yral_ds",
            "video_nsfw_agg",
            &request,
        )
        .await?;

    // Insert into video_embeddings_agg table
    // read embedding from bigquery hot-or-not-feed-intelligence.yral_ds.video_embeddings table
    // and push to bigquery hot-or-not-feed-intelligence.yral_ds.video_embeddings_agg table

    let embedding_query = format!(
        "SELECT * FROM `hot-or-not-feed-intelligence`.`yral_ds`.`video_embeddings` WHERE uri = '{}'",
        gcs_video_id
    );

    let embedding_request = QueryRequest {
        query: embedding_query,
        ..Default::default()
    };

    let embedding_result = bigquery_client
        .job()
        .query("hot-or-not-feed-intelligence", &embedding_request)
        .await?;

    // in a loop convert each row to VideoEmbeddingAgg

    let mut video_embeddings = Vec::new();
    for row in embedding_result.rows.unwrap_or_default() {
        let embedding = VideoEmbeddingAgg {
            ml_generate_embedding_result: match &row.f[0].v {
                Value::Array(arr) => arr
                    .iter()
                    .filter_map(|cell| match &cell.v {
                        Value::String(s) => s.parse::<f64>().ok(),
                        _ => None,
                    })
                    .collect(),
                _ => Vec::new(),
            },
            ml_generate_embedding_status: match &row.f[1].v {
                Value::String(s) => Some(s.clone()),
                _ => None,
            },
            ml_generate_embedding_start_sec: match &row.f[2].v {
                Value::String(s) => s.parse::<i64>().ok(),
                _ => None,
            },
            ml_generate_embedding_end_sec: match &row.f[3].v {
                Value::String(s) => s.parse::<i64>().ok(),
                _ => None,
            },
            uri: match &row.f[4].v {
                Value::String(s) => Some(s.clone()),
                _ => None,
            },
            generation: match &row.f[5].v {
                Value::String(s) => s.parse::<i64>().ok(),
                _ => None,
            },
            content_type: match &row.f[6].v {
                Value::String(s) => Some(s.clone()),
                _ => None,
            },
            size: match &row.f[7].v {
                Value::String(s) => s.parse::<i64>().ok(),
                _ => None,
            },
            md5_hash: match &row.f[8].v {
                Value::String(s) => Some(s.clone()),
                _ => None,
            },
            updated: match &row.f[9].v {
                Value::String(s) => Some(s.clone()),
                _ => None,
            },
            metadata: match &row.f[10].v {
                Value::Array(arr) => arr
                    .iter()
                    .filter_map(|cell| match &cell.v {
                        Value::Struct(tuple) => {
                            if tuple.f.len() >= 2 {
                                match (&tuple.f[0].v, &tuple.f[1].v) {
                                    (Value::String(key), Value::String(value)) => {
                                        Some(VideoEmbeddingMetadata {
                                            name: key.clone(),
                                            value: value.clone(),
                                        })
                                    }
                                    _ => None,
                                }
                            } else {
                                None
                            }
                        }
                        _ => None,
                    })
                    .collect(),
                _ => Vec::new(),
            },
            is_nsfw: Some(is_nsfw),
            nsfw_ec: Some(nsfw_ec.clone()),
            nsfw_gore: Some(nsfw_gore.clone()),
            probability: Some(nsfw_prob),
            video_id: Some(video_id.clone()),
        };
        video_embeddings.push(embedding);
    }

    let rows = video_embeddings
        .into_iter()
        .map(|embedding| Row {
            insert_id: None,
            json: embedding,
        })
        .collect();

    // insert into bigquery
    let insert_request = InsertAllRequest {
        rows,
        ..Default::default()
    };

    let res = bigquery_client
        .tabledata()
        .insert(
            "hot-or-not-feed-intelligence",
            "yral_ds",
            "video_embeddings_agg",
            &insert_request,
        )
        .await?;

    log::info!("video_embeddings_agg insert response : {:?}", res);

    Ok(())
}<|MERGE_RESOLUTION|>--- conflicted
+++ resolved
@@ -301,10 +301,8 @@
     State(state): State<Arc<AppState>>,
     Json(payload): Json<VideoRequest>,
 ) -> Result<Json<serde_json::Value>, AppError> {
-<<<<<<< HEAD
     let video_id = payload.video_id.clone();
     let video_info = payload.video_info.clone();
-=======
     sentry::with_scope(
         |scope| {
             scope.set_tag("yral.video_id", &payload.video_id);
@@ -321,7 +319,6 @@
         || sentry::capture_message("Processing for nsfw detection v2", sentry::Level::Info),
     );
     let video_id = payload.video_id;
->>>>>>> 85b5b16f
 
     // Start NSFW detection
     let nsfw_prob = get_video_nsfw_info_v2(video_id.clone()).await?;
