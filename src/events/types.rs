use candid::Principal;
use serde::{de::Error, Deserialize, Deserializer, Serialize};
use serde_json::{json, Value};
use utoipa::ToSchema;
use yral_metadata_types::{
    AndroidConfig, AndroidNotification, ApnsConfig, ApnsFcmOptions, NotificationPayload,
    SendNotificationReq, WebpushConfig, WebpushFcmOptions,
};
use yral_metrics::metrics::{
    like_video::LikeVideo, sealed_metric::SealedMetric,
    video_duration_watched::VideoDurationWatched, video_watched::VideoWatched,
};

use crate::app_state::AppState;

pub fn string_or_number<'de, D>(deserializer: D) -> Result<String, D::Error>
where
    D: serde::Deserializer<'de>,
{
    #[derive(Deserialize)]
    #[serde(untagged)]
    enum StringOrNumber {
        String(String),
        Number(u64),
    }

    match StringOrNumber::deserialize(deserializer)? {
        StringOrNumber::String(s) => Ok(s),
        StringOrNumber::Number(n) => Ok(n.to_string()),
    }
}

#[derive(Serialize, Clone, Debug, ToSchema)]
#[serde(tag = "event")]
pub enum AnalyticsEvent {
    VideoWatched(VideoWatched),
    VideoDurationWatched(VideoDurationWatched),
    LikeVideo(LikeVideo),
}

// open issues for tagged and untagged enums - https://github.com/serde-rs/json/issues/1046 and https://github.com/serde-rs/json/issues/1108
impl<'de> Deserialize<'de> for AnalyticsEvent {
    fn deserialize<D>(deserializer: D) -> Result<Self, D::Error>
    where
        D: Deserializer<'de>,
    {
        // First deserialize to a generic Value to handle arbitrary_precision issues
        let value = Value::deserialize(deserializer)?;

        // Then try to deserialize from the Value to our enum
        match value.get("event").and_then(|v| v.as_str()) {
            Some("VideoWatched") => {
                let video_watched: VideoWatched =
                    serde_json::from_value(value).map_err(serde::de::Error::custom)?;
                Ok(AnalyticsEvent::VideoWatched(video_watched))
            }
            Some("VideoDurationWatched") => {
                let video_duration_watched: VideoDurationWatched =
                    serde_json::from_value(value).map_err(serde::de::Error::custom)?;
                Ok(AnalyticsEvent::VideoDurationWatched(video_duration_watched))
            }
            Some("LikeVideo") => {
                let like_video: LikeVideo =
                    serde_json::from_value(value).map_err(serde::de::Error::custom)?;
                Ok(AnalyticsEvent::LikeVideo(like_video))
            }
            Some(event_type) => Err(serde::de::Error::custom(format!(
                "Unknown event type: {event_type}"
            ))),
            None => Err(serde::de::Error::custom("Missing 'event' field")),
        }
    }
}

macro_rules! delegate_metric_method {
    ($self:ident, $method:ident) => {
        match $self {
            AnalyticsEvent::VideoWatched(event) => event.$method(),
            AnalyticsEvent::VideoDurationWatched(event) => event.$method(),
            AnalyticsEvent::LikeVideo(event) => event.$method(),
        }
    };
    // Overload for methods that need serde_json::to_value
    ($self:ident, $method:ident, to_value) => {
        match $self {
            AnalyticsEvent::VideoWatched(event) => serde_json::to_value(event).unwrap(),
            AnalyticsEvent::VideoDurationWatched(event) => serde_json::to_value(event).unwrap(),
            AnalyticsEvent::LikeVideo(event) => serde_json::to_value(event).unwrap(),
        }
    };
}

impl SealedMetric for AnalyticsEvent {
    fn tag(&self) -> String {
        delegate_metric_method!(self, tag)
    }

    fn user_id(&self) -> Option<String> {
        delegate_metric_method!(self, user_id)
    }

    fn user_canister(&self) -> Option<Principal> {
        delegate_metric_method!(self, user_canister)
    }
}

impl AnalyticsEvent {
    pub fn params(&self) -> Value {
        // Use the overloaded macro variant for to_value
        delegate_metric_method!(self, params, to_value)
    }
}

#[derive(Serialize, Clone, Debug, ToSchema)]
#[serde(tag = "event")]
pub enum AnalyticsEventV3 {
    VideoWatched(VideoWatchedV3),
    VideoDurationWatched(VideoDurationWatchedPayloadV2),
    LikeVideo(LikeVideoPayloadV2),
}

// open issues for tagged and untagged enums - https://github.com/serde-rs/json/issues/1046 and https://github.com/serde-rs/json/issues/1108
impl<'de> Deserialize<'de> for AnalyticsEventV3 {
    fn deserialize<D>(deserializer: D) -> Result<Self, D::Error>
    where
        D: Deserializer<'de>,
    {
        // First deserialize to a generic Value to handle arbitrary_precision issues
        let value = Value::deserialize(deserializer)?;

        // Then try to deserialize from the Value to our enum
        match value.get("event").and_then(|v| v.as_str()) {
            Some("VideoWatched") => {
                let video_watched: VideoWatchedV3 =
                    serde_json::from_value(value).map_err(serde::de::Error::custom)?;
                Ok(AnalyticsEventV3::VideoWatched(video_watched))
            }
            Some("VideoDurationWatched") => {
                let video_duration_watched: VideoDurationWatchedPayloadV2 =
                    serde_json::from_value(value).map_err(serde::de::Error::custom)?;
                Ok(AnalyticsEventV3::VideoDurationWatched(
                    video_duration_watched,
                ))
            }
            Some("LikeVideo") => {
                let like_video: LikeVideoPayloadV2 =
                    serde_json::from_value(value).map_err(serde::de::Error::custom)?;
                Ok(AnalyticsEventV3::LikeVideo(like_video))
            }
            Some(event_type) => Err(serde::de::Error::custom(format!(
                "Unknown event type: {event_type}"
            ))),
            None => Err(serde::de::Error::custom("Missing 'event' field")),
        }
    }
}

impl AnalyticsEventV3 {
    pub fn tag(&self) -> String {
        match self {
            AnalyticsEventV3::VideoWatched(_) => "video_watched".to_string(),
            AnalyticsEventV3::VideoDurationWatched(_) => "video_duration_watched".to_string(),
            AnalyticsEventV3::LikeVideo(_) => "like_video".to_string(),
        }
    }

    pub fn params(&self) -> Value {
        match self {
            AnalyticsEventV3::VideoWatched(event) => serde_json::to_value(event).unwrap(),
            AnalyticsEventV3::VideoDurationWatched(event) => serde_json::to_value(event).unwrap(),
            AnalyticsEventV3::LikeVideo(event) => serde_json::to_value(event).unwrap(),
        }
    }
}

macro_rules! delegate_metric_method_v3 {
    ($self:ident, $field:ident) => {
        match $self {
            AnalyticsEventV3::VideoWatched(event) => event.$field,
            AnalyticsEventV3::VideoDurationWatched(event) => event.$field,
            AnalyticsEventV3::LikeVideo(event) => event.$field,
        }
    };
}

impl AnalyticsEventV3 {
    pub fn user_id(&self) -> Option<String> {
        let princ = delegate_metric_method_v3!(self, user_id);
        Some(princ.to_string())
    }
}

#[derive(Serialize, Deserialize, Clone, Debug, ToSchema)]
pub struct VideoWatchedV3 {
    #[schema(value_type = String)]
    pub publisher_user_id: Principal,
    #[schema(value_type = String)]
    pub user_id: Principal,
    pub is_logged_in: bool,
    pub display_name: String,
    #[schema(value_type = String)]
    pub canister_id: Principal,
    pub video_id: String,
    pub video_category: String,
    pub creator_category: String,
    pub hashtag_count: u32,
    pub is_nsfw: bool,
    pub is_hot_or_not: bool,
    pub feed_type: String,
    pub view_count: u32,
    pub like_count: u32,
    pub share_count: u32,
    #[serde(deserialize_with = "string_or_number")]
    pub post_id: String,
    pub publisher_canister_id: String,
    pub nsfw_probability: f64,
}

// --------------------------------------------------
// VideoWatched
// --------------------------------------------------

#[derive(Debug, Clone, Serialize, Deserialize)]
pub struct VideoDurationWatchedPayload {
    #[serde(rename = "publisher_user_id")]
    pub publisher_user_id: Option<Principal>,
    #[serde(rename = "user_id")]
    pub user_id: Principal,
    #[serde(rename = "is_loggedIn", skip_serializing_if = "Option::is_none")]
    pub is_logged_in: Option<bool>,
    #[serde(rename = "display_name", skip_serializing_if = "Option::is_none")]
    pub display_name: Option<String>,
    #[serde(rename = "canister_id")]
    pub canister_id: Principal,
    #[serde(rename = "video_id", skip_serializing_if = "Option::is_none")]
    pub video_id: Option<String>,
    #[serde(rename = "video_category")]
    pub video_category: String,
    #[serde(rename = "creator_category")]
    pub creator_category: String,
    #[serde(rename = "hashtag_count", skip_serializing_if = "Option::is_none")]
    pub hashtag_count: Option<usize>,
    #[serde(rename = "is_NSFW", skip_serializing_if = "Option::is_none")]
    pub is_nsfw: Option<bool>,
    #[serde(rename = "is_hotorNot", skip_serializing_if = "Option::is_none")]
    pub is_hotor_not: Option<bool>,
    #[serde(rename = "feed_type")]
    pub feed_type: String,
    #[serde(rename = "view_count", skip_serializing_if = "Option::is_none")]
    pub view_count: Option<u64>,
    #[serde(rename = "like_count", skip_serializing_if = "Option::is_none")]
    pub like_count: Option<u64>,
    #[serde(rename = "share_count")]
    pub share_count: u64,
    #[serde(rename = "percentage_watched")]
    pub percentage_watched: f64,
    #[serde(rename = "absolute_watched")]
    pub absolute_watched: f64,
    #[serde(rename = "video_duration")]
    pub video_duration: f64,
    #[serde(deserialize_with = "string_or_number")]
    pub post_id: String,
    #[serde(
        rename = "publisher_canister_id",
        skip_serializing_if = "Option::is_none"
    )]
    pub publisher_canister_id: Option<Principal>,
    #[serde(rename = "nsfw_probability", skip_serializing_if = "Option::is_none")]
    pub nsfw_probability: Option<f64>,
}

#[derive(Debug, Clone, Serialize, Deserialize, ToSchema)]
pub struct VideoDurationWatchedPayloadV2 {
    #[schema(value_type = String)]
    pub publisher_user_id: Option<Principal>,
    #[schema(value_type = String)]
    pub user_id: Principal,
    #[serde(rename = "is_loggedIn", skip_serializing_if = "Option::is_none")]
    pub is_logged_in: Option<bool>,
    #[serde(skip_serializing_if = "Option::is_none")]
    pub display_name: Option<String>,
    #[serde(skip_serializing_if = "Option::is_none")]
    pub video_id: Option<String>,
    pub video_category: String,
    pub creator_category: String,
    #[serde(skip_serializing_if = "Option::is_none")]
    pub hashtag_count: Option<usize>,
    #[serde(rename = "is_NSFW", skip_serializing_if = "Option::is_none")]
    pub is_nsfw: Option<bool>,
    #[serde(rename = "is_hotorNot", skip_serializing_if = "Option::is_none")]
    pub is_hotor_not: Option<bool>,
    pub feed_type: String,
    #[serde(skip_serializing_if = "Option::is_none")]
    pub view_count: Option<u64>,
    #[serde(skip_serializing_if = "Option::is_none")]
    pub like_count: Option<u64>,
    pub share_count: u64,
    pub percentage_watched: f64,
    pub absolute_watched: f64,
    pub video_duration: f64,
    #[serde(deserialize_with = "string_or_number")]
    pub post_id: String,
    #[serde(skip_serializing_if = "Option::is_none")]
    pub nsfw_probability: Option<f64>,
}

#[derive(Debug, Clone, Serialize, Deserialize)]
pub struct VideoViewedPayload {
    #[serde(rename = "publisher_user_id")]
    pub publisher_user_id: Option<Principal>,
    #[serde(rename = "user_id")]
    pub user_id: Principal,
    #[serde(rename = "is_loggedIn")]
    pub is_logged_in: bool,
    #[serde(rename = "display_name", skip_serializing_if = "Option::is_none")]
    pub display_name: Option<String>,
    #[serde(rename = "canister_id")]
    pub canister_id: Principal,
    #[serde(rename = "video_id", skip_serializing_if = "Option::is_none")]
    pub video_id: Option<String>,
    #[serde(rename = "video_category")]
    pub video_category: String,
    #[serde(rename = "creator_category")]
    pub creator_category: String,
    #[serde(rename = "hashtag_count", skip_serializing_if = "Option::is_none")]
    pub hashtag_count: Option<usize>,
    #[serde(rename = "is_NSFW", skip_serializing_if = "Option::is_none")]
    pub is_nsfw: Option<bool>,
    #[serde(rename = "is_hotorNot", skip_serializing_if = "Option::is_none")]
    pub is_hotor_not: Option<bool>,
    #[serde(rename = "feed_type")]
    pub feed_type: String,
    #[serde(rename = "view_count", skip_serializing_if = "Option::is_none")]
    pub view_count: Option<u64>,
    #[serde(rename = "like_count", skip_serializing_if = "Option::is_none")]
    pub like_count: Option<u64>,
    #[serde(rename = "share_count")]
    pub share_count: u64,
    #[serde(deserialize_with = "string_or_number")]
    pub post_id: String,
    #[serde(
        rename = "publisher_canister_id",
        skip_serializing_if = "Option::is_none"
    )]
    pub publisher_canister_id: Option<Principal>,
    #[serde(rename = "nsfw_probability", skip_serializing_if = "Option::is_none")]
    pub nsfw_probability: Option<f64>,
}

// --------------------------------------------------
// Like / Share
// --------------------------------------------------

#[derive(Debug, Clone, Serialize, Deserialize)]
pub struct LikeVideoPayload {
    #[serde(rename = "publisher_user_id")]
    pub publisher_user_id: Principal,
    #[serde(rename = "user_id")]
    pub user_id: Principal,
    #[serde(rename = "is_loggedIn")]
    pub is_logged_in: bool,
    #[serde(rename = "display_name", skip_serializing_if = "Option::is_none")]
    pub display_name: Option<String>,
    #[serde(rename = "canister_id")]
    pub canister_id: Principal,
    #[serde(rename = "video_id")]
    pub video_id: String,
    #[serde(rename = "video_category")]
    pub video_category: String,
    #[serde(rename = "creator_category")]
    pub creator_category: String,
    #[serde(rename = "hashtag_count")]
    pub hashtag_count: usize,
    #[serde(rename = "is_NSFW")]
    pub is_nsfw: bool,
    #[serde(rename = "is_hotorNot")]
    pub is_hotor_not: bool,
    #[serde(rename = "feed_type")]
    pub feed_type: String,
    #[serde(rename = "view_count")]
    pub view_count: u64,
    #[serde(rename = "like_count")]
    pub like_count: u64,
    #[serde(rename = "share_count")]
    pub share_count: u64,
    #[serde(deserialize_with = "string_or_number")]
    pub post_id: String,
    #[serde(rename = "publisher_canister_id")]
    pub publisher_canister_id: Principal,
    #[serde(rename = "nsfw_probability", skip_serializing_if = "Option::is_none")]
    pub nsfw_probability: Option<f64>,
}

#[derive(Debug, Clone, Serialize, Deserialize, ToSchema)]
pub struct LikeVideoPayloadV2 {
    #[schema(value_type = String)]
    pub publisher_user_id: Principal,
    #[schema(value_type = String)]
    pub user_id: Principal,
    #[serde(rename = "is_loggedIn")]
    pub is_logged_in: bool,
    #[serde(skip_serializing_if = "Option::is_none")]
    pub display_name: Option<String>,
    pub video_id: String,
    pub video_category: String,
    pub creator_category: String,
    pub hashtag_count: usize,
    #[serde(rename = "is_NSFW")]
    pub is_nsfw: bool,
    #[serde(rename = "is_hotorNot")]
    pub is_hotor_not: bool,
    pub feed_type: String,
    pub view_count: u64,
    pub like_count: u64,
    pub share_count: u64,
    #[serde(deserialize_with = "string_or_number")]
    pub post_id: String,
    #[serde(skip_serializing_if = "Option::is_none")]
    pub nsfw_probability: Option<f64>,
}

#[derive(Debug, Clone, Serialize, Deserialize)]
pub struct ShareVideoPayload {
    #[serde(rename = "publisher_user_id")]
    pub publisher_user_id: Principal,
    #[serde(rename = "user_id")]
    pub user_id: Principal,
    #[serde(rename = "is_loggedIn")]
    pub is_logged_in: bool,
    #[serde(rename = "display_name", skip_serializing_if = "Option::is_none")]
    pub display_name: Option<String>,
    #[serde(rename = "canister_id")]
    pub canister_id: Principal,
    #[serde(rename = "video_id")]
    pub video_id: String,
    #[serde(rename = "video_category")]
    pub video_category: String,
    #[serde(rename = "creator_category")]
    pub creator_category: String,
    #[serde(rename = "hashtag_count")]
    pub hashtag_count: usize,
    #[serde(rename = "is_NSFW")]
    pub is_nsfw: bool,
    #[serde(rename = "is_hotorNot")]
    pub is_hotor_not: bool,
    #[serde(rename = "feed_type")]
    pub feed_type: String,
    #[serde(rename = "view_count")]
    pub view_count: u64,
    #[serde(rename = "like_count")]
    pub like_count: u64,
    #[serde(rename = "share_count")]
    pub share_count: u64,
    #[serde(rename = "nsfw_probability", skip_serializing_if = "Option::is_none")]
    pub nsfw_probability: Option<f64>,
}

// --------------------------------------------------
// Video Upload
// --------------------------------------------------

#[derive(Debug, Clone, Serialize, Deserialize)]
pub struct VideoUploadInitiatedPayload {
    #[serde(rename = "user_id")]
    pub user_id: Principal,
    #[serde(rename = "display_name", skip_serializing_if = "Option::is_none")]
    pub display_name: Option<String>,
    #[serde(rename = "canister_id")]
    pub canister_id: Principal,
    #[serde(rename = "creator_category")]
    pub creator_category: String,
}

#[derive(Debug, Clone, Serialize, Deserialize)]
pub struct VideoUploadUploadButtonClickedPayload {
    #[serde(rename = "user_id")]
    pub user_id: Principal,
    #[serde(rename = "display_name", skip_serializing_if = "Option::is_none")]
    pub display_name: Option<String>,
    #[serde(rename = "canister_id")]
    pub canister_id: Principal,
    #[serde(rename = "creator_category")]
    pub creator_category: String,
    #[serde(rename = "hashtag_count")]
    pub hashtag_count: usize,
    #[serde(rename = "is_NSFW")]
    pub is_nsfw: bool,
    #[serde(rename = "is_hotorNot")]
    pub is_hotor_not: bool,
}

#[derive(Debug, Clone, Serialize, Deserialize)]
pub struct VideoUploadVideoSelectedPayload {
    #[serde(rename = "user_id")]
    pub user_id: Principal,
    #[serde(rename = "display_name", skip_serializing_if = "Option::is_none")]
    pub display_name: Option<String>,
    #[serde(rename = "canister_id")]
    pub canister_id: Principal,
    #[serde(rename = "creator_category")]
    pub creator_category: String,
}

#[derive(Debug, Clone, Serialize, Deserialize)]
pub struct VideoUploadUnsuccessfulPayload {
    #[serde(rename = "user_id")]
    pub user_id: Principal,
    #[serde(rename = "display_name", skip_serializing_if = "Option::is_none")]
    pub display_name: Option<String>,
    #[serde(rename = "canister_id")]
    pub canister_id: Principal,
    #[serde(rename = "creator_category")]
    pub creator_category: String,
    #[serde(rename = "hashtag_count")]
    pub hashtag_count: usize,
    #[serde(rename = "is_NSFW")]
    pub is_nsfw: bool,
    #[serde(rename = "is_hotorNot")]
    pub is_hotor_not: bool,
    #[serde(rename = "fail_reason")]
    pub fail_reason: String,
}

#[derive(Debug, Clone, Serialize, Deserialize)]
pub struct VideoUploadSuccessfulPayload {
    #[serde(rename = "user_id")]
    pub user_id: Principal,
    #[serde(rename = "publisher_user_id")]
    pub publisher_user_id: Principal,
    #[serde(rename = "display_name", skip_serializing_if = "Option::is_none")]
    pub display_name: Option<String>,
    #[serde(rename = "canister_id")]
    pub canister_id: Principal,
    #[serde(rename = "creator_category")]
    pub creator_category: String,
    #[serde(rename = "hashtag_count")]
    pub hashtag_count: usize,
    #[serde(rename = "is_NSFW")]
    pub is_nsfw: bool,
    #[serde(rename = "is_hotorNot")]
    pub is_hotor_not: bool,
    #[serde(rename = "is_filter_used")]
    pub is_filter_used: bool,
    #[serde(rename = "video_id")]
    pub video_id: String,
    #[serde(deserialize_with = "string_or_number")]
    pub post_id: String,
    #[serde(rename = "country", skip_serializing_if = "Option::is_none")]
    pub country: Option<String>,
}

// --------------------------------------------------
// Refer & Share link
// --------------------------------------------------

#[derive(Debug, Clone, Serialize, Deserialize)]
pub struct ReferPayload {
    #[serde(rename = "user_id")]
    pub user_id: Principal,
    #[serde(rename = "is_loggedIn")]
    pub is_logged_in: bool,
    #[serde(rename = "display_name", skip_serializing_if = "Option::is_none")]
    pub display_name: Option<String>,
    #[serde(rename = "canister_id")]
    pub canister_id: Principal,
    #[serde(rename = "refer_location", skip_serializing_if = "Option::is_none")]
    pub refer_location: Option<String>,
}

#[allow(dead_code)]
pub type ReferShareLinkPayload = ReferPayload;

// --------------------------------------------------
// Auth events
// --------------------------------------------------

#[derive(Debug, Clone, Serialize, Deserialize)]
pub struct LoginSuccessfulPayload {
    #[serde(rename = "login_method")]
    pub login_method: String,
    #[serde(rename = "user_id")]
    pub user_id: String,
    #[serde(rename = "canister_id")]
    pub canister_id: String,
    #[serde(rename = "is_new_user")]
    pub is_new_user: bool,
}

#[derive(Debug, Clone, Serialize, Deserialize)]
pub struct LoginMethodSelectedPayload {
    #[serde(rename = "login_method")]
    pub login_method: String,
    #[serde(rename = "attempt_count")]
    pub attempt_count: u64,
}

#[derive(Debug, Clone, Serialize, Deserialize)]
pub struct LoginJoinOverlayViewedPayload {
    #[serde(rename = "user_id_viewer")]
    pub user_id_viewer: Principal,
    #[serde(rename = "previous_event")]
    pub previous_event: String,
}

#[derive(Debug, Clone, Serialize, Deserialize)]
pub struct LoginCtaPayload {
    #[serde(rename = "previous_event")]
    pub previous_event: String,
    #[serde(rename = "cta_location")]
    pub cta_location: String,
}

// --------------------------------------------------
// Logout / Error
// --------------------------------------------------

#[derive(Debug, Clone, Serialize, Deserialize)]
pub struct LogoutClickedPayload {
    #[serde(rename = "user_id_viewer")]
    pub user_id_viewer: Principal,
    #[serde(rename = "display_name", skip_serializing_if = "Option::is_none")]
    pub display_name: Option<String>,
    #[serde(rename = "canister_id")]
    pub canister_id: Principal,
}

#[allow(dead_code)]
pub type LogoutConfirmationPayload = LogoutClickedPayload;

#[derive(Debug, Clone, Serialize, Deserialize)]
pub struct ErrorEventPayload {
    #[serde(rename = "user_id")]
    pub user_id: Principal,
    #[serde(rename = "canister_id")]
    pub canister_id: Principal,
    #[serde(rename = "description")]
    pub description: String,
    #[serde(rename = "previous_event")]
    pub previous_event: String,
}

// --------------------------------------------------
// Profile / Tokens / Page visit
// --------------------------------------------------

#[derive(Debug, Clone, Serialize, Deserialize)]
pub struct ProfileViewVideoPayload {
    #[serde(rename = "publisher_user_id")]
    pub publisher_user_id: Principal,
    #[serde(rename = "user_id")]
    pub user_id: Principal,
    #[serde(rename = "is_loggedIn")]
    pub is_logged_in: bool,
    #[serde(rename = "display_name", skip_serializing_if = "Option::is_none")]
    pub display_name: Option<String>,
    #[serde(rename = "canister_id")]
    pub canister_id: Principal,
    #[serde(rename = "video_id")]
    pub video_id: String,
    #[serde(rename = "profile_feed")]
    pub profile_feed: String,
}

#[derive(Debug, Clone, Serialize, Deserialize)]
pub struct TokenCreationStartedPayload {
    #[serde(rename = "user_id")]
    pub user_id: Principal,
    #[serde(rename = "canister_id")]
    pub canister_id: Principal,
    #[serde(rename = "token_name")]
    pub token_name: String,
    #[serde(rename = "token_symbol")]
    pub token_symbol: String,
    #[serde(rename = "name")]
    pub name: String,
}

#[derive(Debug, Clone, Serialize, Deserialize)]
pub struct TokensTransferredPayload {
    #[serde(rename = "user_id")]
    pub user_id: Principal,
    #[serde(rename = "canister_id")]
    pub canister_id: Principal,
    #[serde(rename = "amount")]
    pub amount: String,
    #[serde(rename = "to")]
    pub to: Principal,
}

#[derive(Debug, Clone, Serialize, Deserialize)]
pub struct PageVisitPayload {
    #[serde(rename = "user_id")]
    pub user_id: Principal,
    #[serde(rename = "is_loggedIn")]
    pub is_logged_in: bool,
    #[serde(rename = "pathname")]
    pub pathname: String,
}

// --------------------------------------------------
// Payments (cents / sats)
// --------------------------------------------------

#[derive(Debug, Clone, Serialize, Deserialize)]
pub struct CentsAddedPayload {
    #[serde(rename = "user_id")]
    pub user_id: Principal,
    #[serde(rename = "canister_id")]
    pub canister_id: Principal,
    #[serde(rename = "is_loggedin")]
    pub is_logged_in: bool,
    #[serde(rename = "amount_added")]
    pub amount_added: u64,
    #[serde(rename = "payment_source")]
    pub payment_source: String,
}

#[derive(Debug, Clone, Serialize, Deserialize)]
pub struct CentsWithdrawnPayload {
    #[serde(rename = "user_id")]
    pub user_id: Principal,
    #[serde(rename = "canister_id")]
    pub canister_id: Principal,
    #[serde(rename = "is_loggedin")]
    pub is_logged_in: bool,
    #[serde(rename = "amount_withdrawn")]
    pub amount_withdrawn: f64,
}

#[derive(Debug, Clone, Serialize, Deserialize)]
pub struct SatsWithdrawnPayload {
    #[serde(rename = "user_id")]
    pub user_id: Principal,
    #[serde(rename = "canister_id")]
    pub canister_id: Principal,
    #[serde(rename = "is_loggedin")]
    pub is_logged_in: bool,
    #[serde(rename = "amount_withdrawn")]
    pub amount_withdrawn: f64,
}

// --------------------------------------------------
// Tournament / Leaderboard
// --------------------------------------------------

#[derive(Debug, Clone, Serialize, Deserialize)]
pub struct TournamentStartedPayload {
    #[serde(rename = "tournament_id")]
    pub tournament_id: String,
    #[serde(rename = "prize_pool")]
    pub prize_pool: f64,
    #[serde(rename = "prize_token")]
    pub prize_token: String,
    #[serde(rename = "end_time")]
    pub end_time: i64,
    #[serde(rename = "metric_display_name")]
    pub metric_display_name: String,
    #[serde(rename = "metric_type")]
    pub metric_type: String,
}

#[derive(Debug, Clone, Serialize, Deserialize)]
pub struct TournamentEndedWinnerPayload {
    #[serde(rename = "user_id")]
    pub user_id: Principal,
    #[serde(rename = "tournament_id")]
    pub tournament_id: String,
    #[serde(rename = "rank")]
    pub rank: u32,
    #[serde(rename = "prize_amount")]
    pub prize_amount: u64,
    #[serde(rename = "prize_token")]
    pub prize_token: String,
    #[serde(rename = "total_participants")]
    pub total_participants: u32,
}

#[derive(Debug, Clone, Serialize, Deserialize)]
pub struct RewardEarnedPayload {
    #[serde(rename = "creator_id")]
    pub creator_id: Principal,
    #[serde(rename = "video_id")]
    pub video_id: String,
    #[serde(rename = "milestone")]
    pub milestone: u64,
    #[serde(rename = "reward_btc")]
    pub reward_btc: f64,
    #[serde(rename = "reward_inr")]
    pub reward_inr: f64,
    #[serde(rename = "view_count")]
    pub view_count: u64,
    #[serde(rename = "timestamp")]
    pub timestamp: i64,
}

// ----------------------------------------------------------------------------------
// Unified wrapper enum so callers can work with a single return type
// ----------------------------------------------------------------------------------

#[derive(Debug, Clone, Serialize, Deserialize)]
pub struct FollowUserPayload {
    #[serde(rename = "follower_principal_id")]
    pub follower_principal_id: Principal,
    #[serde(rename = "follower_username")]
    pub follower_username: Option<String>,
    #[serde(rename = "followee_principal_id")]
    pub followee_principal_id: Principal,
}

#[derive(Debug, Clone, Serialize, Deserialize)]
#[serde(tag = "type")]
pub enum EventPayload {
    VideoDurationWatched(VideoDurationWatchedPayloadV2),
    VideoViewed(VideoViewedPayload),
    LikeVideo(LikeVideoPayloadV2),
    ShareVideo(ShareVideoPayload),
    VideoUploadInitiated(VideoUploadInitiatedPayload),
    VideoUploadUploadButtonClicked(VideoUploadUploadButtonClickedPayload),
    VideoUploadVideoSelected(VideoUploadVideoSelectedPayload),
    VideoUploadUnsuccessful(VideoUploadUnsuccessfulPayload),
    VideoUploadSuccessful(VideoUploadSuccessfulPayload),
    Refer(ReferPayload),
    ReferShareLink(ReferPayload),
    LoginSuccessful(LoginSuccessfulPayload),
    LoginMethodSelected(LoginMethodSelectedPayload),
    LoginJoinOverlayViewed(LoginJoinOverlayViewedPayload),
    LoginCta(LoginCtaPayload),
    LogoutClicked(LogoutClickedPayload),
    LogoutConfirmation(LogoutClickedPayload),
    ErrorEvent(ErrorEventPayload),
    ProfileViewVideo(ProfileViewVideoPayload),
    TokenCreationStarted(TokenCreationStartedPayload),
    TokensTransferred(TokensTransferredPayload),
    PageVisit(PageVisitPayload),
    CentsAdded(CentsAddedPayload),
    CentsWithdrawn(CentsWithdrawnPayload),
    SatsWithdrawn(SatsWithdrawnPayload),
    TournamentStarted(TournamentStartedPayload),
    TournamentEndedWinner(TournamentEndedWinnerPayload),
<<<<<<< HEAD
    FollowUser(FollowUserPayload),
=======
    RewardEarned(RewardEarnedPayload),
>>>>>>> d16b69a8
}

// ----------------------------------------------------------------------------------
// Deserialization helper
// ----------------------------------------------------------------------------------

/// Given the raw `event_name` and a `serde_json::Value` representing the payload,
/// this function deserializes the value into the strongly-typed wrapper `EventPayload`.
///
/// # Errors
/// * Returns `serde_json::Error` if the event name is unknown OR the payload cannot
///   be deserialized into the expected structure.
impl EventPayload {
    // TODO: canister_id is used

    pub async fn send_notification(&self, app_state: &AppState) {
        match self {
            EventPayload::VideoUploadSuccessful(payload) => {
                let title = "Video Uploaded";
                let body = "Your video has been uploaded successfully";
                let publisher_user_id = payload.publisher_user_id;
                let canister_id = app_state
                    .get_individual_canister_by_user_principal(publisher_user_id)
                    .await
                    .unwrap();
                let notif_payload = SendNotificationReq {
                    notification: Some(NotificationPayload {
                        title: Some(title.to_string()),
                        body: Some(body.to_string()),
                        image: Some(
                            "https://yral.com/img/yral/android-chrome-384x384.png".to_string(),
                        ),
                    }),
                    data: Some(json!({
                        "payload": serde_json::to_string(self).unwrap()
                    })),
                    android: Some(AndroidConfig {
                        notification: Some(AndroidNotification {
                            icon: Some(
                                "https://yral.com/img/yral/android-chrome-384x384.png".to_string(),
                            ),
                            image: Some(
                                "https://yral.com/img/yral/android-chrome-384x384.png".to_string(),
                            ),
                            ..Default::default()
                        }),
                        ..Default::default()
                    }),
                    webpush: Some(WebpushConfig {
                        fcm_options: Some(WebpushFcmOptions {
                            link: Some(format!(
                                "https://yral.com/hot-or-not/{}/{}",
                                payload.canister_id.to_text(),
                                payload.post_id
                            )),
                            ..Default::default()
                        }),
                        ..Default::default()
                    }),
                    apns: Some(ApnsConfig {
                        fcm_options: Some(ApnsFcmOptions {
                            image: Some(
                                "https://yral.com/img/yral/android-chrome-384x384.png".to_string(),
                            ),
                            ..Default::default()
                        }),
                        payload: Some(json!({
                            "aps": {
                                "alert": {
                                    "title": title.to_string(),
                                    "body": body.to_string(),
                                },
                                "sound": "default",
                            },
                            "url": format!("https://yral.com/hot-or-not/{}/{}", canister_id.to_text(), payload.post_id)
                        })),
                        ..Default::default()
                    }),
                    ..Default::default()
                };

                app_state
                    .notification_client
                    .send_notification(notif_payload, payload.publisher_user_id)
                    .await;
            }
            EventPayload::LikeVideo(payload) => {
                let title = "Video Liked";
                let body = format!("{} liked your video", payload.user_id.to_text());
                let publisher_user_id = payload.publisher_user_id;
                let canister_id = app_state
                    .get_individual_canister_by_user_principal(publisher_user_id)
                    .await
                    .unwrap();
                let notif_payload = SendNotificationReq {
                    notification: Some(NotificationPayload {
                        title: Some(title.to_string()),
                        body: Some(body.to_string()),
                        image: Some(
                            "https://yral.com/img/yral/android-chrome-384x384.png".to_string(),
                        ),
                    }),
                    data: Some(json!({
                        "payload": serde_json::to_string(self).unwrap()
                    })),
                    android: Some(AndroidConfig {
                        notification: Some(AndroidNotification {
                            icon: Some(
                                "https://yral.com/img/yral/android-chrome-384x384.png".to_string(),
                            ),
                            image: Some(
                                "https://yral.com/img/yral/android-chrome-384x384.png".to_string(),
                            ),
                            ..Default::default()
                        }),
                        ..Default::default()
                    }),
                    webpush: Some(WebpushConfig {
                        fcm_options: Some(WebpushFcmOptions {
                            link: Some(format!(
                                "https://yral.com/hot-or-not/{}/{}",
                                canister_id.to_text(),
                                payload.post_id
                            )),
                            ..Default::default()
                        }),
                        ..Default::default()
                    }),
                    apns: Some(ApnsConfig {
                        fcm_options: Some(ApnsFcmOptions {
                            image: Some(
                                "https://yral.com/img/yral/android-chrome-384x384.png".to_string(),
                            ),
                            ..Default::default()
                        }),
                        payload: Some(json!({
                            "aps": {
                                "alert": {
                                    "title": title.to_string(),
                                    "body": body.to_string(),
                                },
                                "sound": "default",
                            },
                            "url": format!("https://yral.com/hot-or-not/{}/{}", canister_id.to_text(), payload.post_id)
                        })),
                        ..Default::default()
                    }),
                    ..Default::default()
                };

                app_state
                    .notification_client
                    .send_notification(notif_payload, payload.publisher_user_id)
                    .await;
            }

            EventPayload::TournamentStarted(payload) => {
                // Tournament start notifications would be sent to all users
                // This should be handled by a batch process, not individual notifications
                // For now, log the event
                log::info!(
                    "Tournament started: {} with prize pool {} {}",
                    payload.tournament_id,
                    payload.prize_pool,
                    payload.prize_token
                );
            }

            EventPayload::TournamentEndedWinner(payload) => {
                let title = format!("Congratulations! You won rank #{}!", payload.rank);
                let body = format!(
                    "You ranked #{}! You’ve won {} {} in the tournament. Check the leaderboard now!",
                    payload.rank, payload.prize_amount, payload.prize_token
                );

                let notif_payload = SendNotificationReq {
                    notification: Some(NotificationPayload {
                        title: Some(title.to_string()),
                        body: Some(body.to_string()),
                        image: Some(
                            "https://yral.com/img/yral/android-chrome-384x384.png".to_string(),
                        ),
                    }),
                    data: Some(json!({
                        "payload": serde_json::to_string(self).unwrap()
                    })),
                    android: None,
                    webpush: Some(WebpushConfig {
                        fcm_options: Some(WebpushFcmOptions {
                            link: Some(format!(
                                "https://yral.com/leaderboard/results/{}",
                                payload.tournament_id
                            )),
                            ..Default::default()
                        }),
                        ..Default::default()
                    }),
                    apns: None,
                    ..Default::default()
                };

                app_state
                    .notification_client
                    .send_notification(notif_payload, payload.user_id)
                    .await;
            }

<<<<<<< HEAD
            EventPayload::FollowUser(payload) => {
                let title = "New Follower";
                let body = match &payload.follower_username {
                    Some(username) => format!("{} started following you", username),
                    None => format!("{} started following you", payload.follower_principal_id.to_text()),
                };
                let followee_principal_id = payload.followee_principal_id;

                let profile_url = format!(
                    "https://yral.com/@{}",
                    payload.follower_principal_id.to_text()
                );

                log::info!(
                    "Sending follow notification to user {} from {}",
                    followee_principal_id,
                    payload.follower_username.as_deref().unwrap_or(&payload.follower_principal_id.to_text())
                );
=======
            EventPayload::RewardEarned(payload) => {
                let title = "Bitcoin Credited";
                let body = "Congrats! Your video views have earned you Bitcoin. See your balance in the wallet.";
>>>>>>> d16b69a8

                let notif_payload = SendNotificationReq {
                    notification: Some(NotificationPayload {
                        title: Some(title.to_string()),
<<<<<<< HEAD
                        body: Some(body.clone()),
=======
                        body: Some(body.to_string()),
>>>>>>> d16b69a8
                        image: Some(
                            "https://yral.com/img/yral/android-chrome-384x384.png".to_string(),
                        ),
                    }),
                    data: Some(json!({
<<<<<<< HEAD
                        "payload": serde_json::to_string(self).unwrap()
                    })),
=======
                        "payload": serde_json::to_string(self).unwrap() })),
>>>>>>> d16b69a8
                    android: Some(AndroidConfig {
                        notification: Some(AndroidNotification {
                            icon: Some(
                                "https://yral.com/img/yral/android-chrome-384x384.png".to_string(),
                            ),
                            image: Some(
                                "https://yral.com/img/yral/android-chrome-384x384.png".to_string(),
                            ),
                            ..Default::default()
                        }),
                        ..Default::default()
                    }),
                    webpush: Some(WebpushConfig {
                        fcm_options: Some(WebpushFcmOptions {
<<<<<<< HEAD
                            link: Some(profile_url.clone()),
=======
                            link: Some(format!(
                                "https://yral.com/wallet/{}",
                                payload.creator_id.to_text()
                            )),
>>>>>>> d16b69a8
                            ..Default::default()
                        }),
                        ..Default::default()
                    }),
                    apns: Some(ApnsConfig {
                        fcm_options: Some(ApnsFcmOptions {
                            image: Some(
                                "https://yral.com/img/yral/android-chrome-384x384.png".to_string(),
                            ),
                            ..Default::default()
                        }),
                        payload: Some(json!({
                            "aps": {
                                "alert": {
                                    "title": title.to_string(),
<<<<<<< HEAD
                                    "body": body,
                                },
                                "sound": "default",
                            },
                            "url": profile_url
=======
                                    "body": body.to_string(),
                                },
                                "sound": "default",
                            },
                            "url": format!(
                                "https://yral.com/wallet/{}",
                                payload.creator_id.to_text()
                            )
>>>>>>> d16b69a8
                        })),
                        ..Default::default()
                    }),
                    ..Default::default()
                };

                app_state
                    .notification_client
<<<<<<< HEAD
                    .send_notification(notif_payload, followee_principal_id)
=======
                    .send_notification(notif_payload, payload.creator_id)
>>>>>>> d16b69a8
                    .await;
            }

            _ => {}
        }
    }
}

pub fn deserialize_event_payload(
    event_name: &str,
    value: Value,
) -> Result<EventPayload, serde_json::Error> {
    match event_name {
        "video_duration_watched" => Ok(EventPayload::VideoDurationWatched(serde_json::from_value(
            value,
        )?)),
        "video_viewed" => Ok(EventPayload::VideoViewed(serde_json::from_value(value)?)),
        "like_video" => Ok(EventPayload::LikeVideo(serde_json::from_value(value)?)),
        "share_video" => Ok(EventPayload::ShareVideo(serde_json::from_value(value)?)),
        "video_upload_initiated" => Ok(EventPayload::VideoUploadInitiated(serde_json::from_value(
            value,
        )?)),
        "video_upload_upload_button_clicked" => Ok(EventPayload::VideoUploadUploadButtonClicked(
            serde_json::from_value(value)?,
        )),
        "video_upload_video_selected" => Ok(EventPayload::VideoUploadVideoSelected(
            serde_json::from_value(value)?,
        )),
        "video_upload_unsuccessful" => Ok(EventPayload::VideoUploadUnsuccessful(
            serde_json::from_value(value)?,
        )),
        "video_upload_successful" => Ok(EventPayload::VideoUploadSuccessful(
            serde_json::from_value(value)?,
        )),
        "refer" => Ok(EventPayload::Refer(serde_json::from_value(value)?)),
        "refer_share_link" => Ok(EventPayload::ReferShareLink(serde_json::from_value(value)?)),
        "login_successful" => Ok(EventPayload::LoginSuccessful(serde_json::from_value(
            value,
        )?)),
        "login_method_selected" => Ok(EventPayload::LoginMethodSelected(serde_json::from_value(
            value,
        )?)),
        "login_join_overlay_viewed" => Ok(EventPayload::LoginJoinOverlayViewed(
            serde_json::from_value(value)?,
        )),
        "login_cta" => Ok(EventPayload::LoginCta(serde_json::from_value(value)?)),
        "logout_clicked" => Ok(EventPayload::LogoutClicked(serde_json::from_value(value)?)),
        "logout_confirmation" => Ok(EventPayload::LogoutConfirmation(serde_json::from_value(
            value,
        )?)),
        "error_event" => Ok(EventPayload::ErrorEvent(serde_json::from_value(value)?)),
        "profile_view_video" => Ok(EventPayload::ProfileViewVideo(serde_json::from_value(
            value,
        )?)),
        "token_creation_started" => Ok(EventPayload::TokenCreationStarted(serde_json::from_value(
            value,
        )?)),
        "tokens_transferred" => Ok(EventPayload::TokensTransferred(serde_json::from_value(
            value,
        )?)),
        "yral_page_visit" => Ok(EventPayload::PageVisit(serde_json::from_value(value)?)),
        "cents_added" => Ok(EventPayload::CentsAdded(serde_json::from_value(value)?)),
        "cents_withdrawn" => Ok(EventPayload::CentsWithdrawn(serde_json::from_value(value)?)),
        "sats_withdrawn" => Ok(EventPayload::SatsWithdrawn(serde_json::from_value(value)?)),
        "tournament_started" => Ok(EventPayload::TournamentStarted(serde_json::from_value(
            value,
        )?)),
        "tournament_ended_winner" => Ok(EventPayload::TournamentEndedWinner(
            serde_json::from_value(value)?,
        )),
<<<<<<< HEAD
        "follow_user" => Ok(EventPayload::FollowUser(serde_json::from_value(value)?)),
=======
        "reward_earned" => Ok(EventPayload::RewardEarned(serde_json::from_value(value)?)),
>>>>>>> d16b69a8
        _ => Err(serde_json::Error::unknown_field(event_name, &[])),
    }
}

#[test]
fn test_data_payload_serialization() {
    let payload = VideoUploadSuccessfulPayload {
        canister_id: Principal::from_text("mlj75-eyaaa-aaaaa-qbn5q-cai").unwrap(),
        post_id: "123".to_string(),
        publisher_user_id: Principal::from_text("mlj75-eyaaa-aaaaa-qbn5q-cai").unwrap(),
        user_id: Principal::from_text("mlj75-eyaaa-aaaaa-qbn5q-cai").unwrap(),
        display_name: None,
        creator_category: "test".to_string(),
        hashtag_count: 0,
        is_nsfw: false,
        is_hotor_not: false,
        is_filter_used: false,
        video_id: "test".to_string(),
        country: None,
    };

    let data = EventPayload::VideoUploadSuccessful(payload.clone());

    let notif_payload = SendNotificationReq {
        notification: Some(NotificationPayload {
            title: Some("test".to_string()),
            body: Some("test".to_string()),
            image: Some("https://yral.com/img/yral/android-chrome-384x384.png".to_string()),
        }),
        data: Some(json!({
            "payload": serde_json::to_string(&data).unwrap()
        })),
        android: Some(AndroidConfig {
            notification: Some(AndroidNotification {
                icon: Some("https://yral.com/img/yral/android-chrome-384x384.png".to_string()),
                image: Some("https://yral.com/img/yral/android-chrome-384x384.png".to_string()),
                ..Default::default()
            }),
            ..Default::default()
        }),
        webpush: Some(WebpushConfig {
            fcm_options: Some(WebpushFcmOptions {
                link: Some(format!(
                    "https://yral.com/hot-or-not/{}/{}",
                    payload.canister_id.to_text(),
                    payload.post_id
                )),
                ..Default::default()
            }),
            ..Default::default()
        }),
        apns: Some(ApnsConfig {
            fcm_options: Some(ApnsFcmOptions {
                image: Some("https://yral.com/img/yral/android-chrome-384x384.png".to_string()),
                ..Default::default()
            }),
            payload: Some(json!({
                "aps": {
                    "alert": {
                        "title": "test".to_string(),
                        "body": "test".to_string(),
                    },
                    "sound": "default",
                },
                "url": format!("https://yral.com/hot-or-not/{}/{}", payload.canister_id.to_text(), payload.post_id)
            })),
            ..Default::default()
        }),
        ..Default::default()
    };

    let stringed_payload = serde_json::to_string(&notif_payload).unwrap();

    let deserialized_payload: SendNotificationReq =
        serde_json::from_str(&stringed_payload).unwrap();

    assert!(deserialized_payload.clone().data.unwrap()["payload"].is_string());

    println!("{:?}", deserialized_payload.data.unwrap()["payload"]);
}<|MERGE_RESOLUTION|>--- conflicted
+++ resolved
@@ -837,11 +837,8 @@
     SatsWithdrawn(SatsWithdrawnPayload),
     TournamentStarted(TournamentStartedPayload),
     TournamentEndedWinner(TournamentEndedWinnerPayload),
-<<<<<<< HEAD
+    RewardEarned(RewardEarnedPayload),
     FollowUser(FollowUserPayload),
-=======
-    RewardEarned(RewardEarnedPayload),
->>>>>>> d16b69a8
 }
 
 // ----------------------------------------------------------------------------------
@@ -1049,50 +1046,20 @@
                     .await;
             }
 
-<<<<<<< HEAD
-            EventPayload::FollowUser(payload) => {
-                let title = "New Follower";
-                let body = match &payload.follower_username {
-                    Some(username) => format!("{} started following you", username),
-                    None => format!("{} started following you", payload.follower_principal_id.to_text()),
-                };
-                let followee_principal_id = payload.followee_principal_id;
-
-                let profile_url = format!(
-                    "https://yral.com/@{}",
-                    payload.follower_principal_id.to_text()
-                );
-
-                log::info!(
-                    "Sending follow notification to user {} from {}",
-                    followee_principal_id,
-                    payload.follower_username.as_deref().unwrap_or(&payload.follower_principal_id.to_text())
-                );
-=======
             EventPayload::RewardEarned(payload) => {
                 let title = "Bitcoin Credited";
                 let body = "Congrats! Your video views have earned you Bitcoin. See your balance in the wallet.";
->>>>>>> d16b69a8
 
                 let notif_payload = SendNotificationReq {
                     notification: Some(NotificationPayload {
                         title: Some(title.to_string()),
-<<<<<<< HEAD
-                        body: Some(body.clone()),
-=======
                         body: Some(body.to_string()),
->>>>>>> d16b69a8
                         image: Some(
                             "https://yral.com/img/yral/android-chrome-384x384.png".to_string(),
                         ),
                     }),
                     data: Some(json!({
-<<<<<<< HEAD
-                        "payload": serde_json::to_string(self).unwrap()
-                    })),
-=======
                         "payload": serde_json::to_string(self).unwrap() })),
->>>>>>> d16b69a8
                     android: Some(AndroidConfig {
                         notification: Some(AndroidNotification {
                             icon: Some(
@@ -1107,14 +1074,10 @@
                     }),
                     webpush: Some(WebpushConfig {
                         fcm_options: Some(WebpushFcmOptions {
-<<<<<<< HEAD
-                            link: Some(profile_url.clone()),
-=======
                             link: Some(format!(
                                 "https://yral.com/wallet/{}",
                                 payload.creator_id.to_text()
                             )),
->>>>>>> d16b69a8
                             ..Default::default()
                         }),
                         ..Default::default()
@@ -1130,13 +1093,6 @@
                             "aps": {
                                 "alert": {
                                     "title": title.to_string(),
-<<<<<<< HEAD
-                                    "body": body,
-                                },
-                                "sound": "default",
-                            },
-                            "url": profile_url
-=======
                                     "body": body.to_string(),
                                 },
                                 "sound": "default",
@@ -1145,7 +1101,6 @@
                                 "https://yral.com/wallet/{}",
                                 payload.creator_id.to_text()
                             )
->>>>>>> d16b69a8
                         })),
                         ..Default::default()
                     }),
@@ -1154,11 +1109,87 @@
 
                 app_state
                     .notification_client
-<<<<<<< HEAD
+                    .send_notification(notif_payload, payload.creator_id)
+                    .await;
+            }
+
+            EventPayload::FollowUser(payload) => {
+                let title = "New Follower";
+                let body = match &payload.follower_username {
+                    Some(username) => format!("{} started following you", username),
+                    None => "Someone started following you".to_string(),
+                };
+                let followee_principal_id = payload.followee_principal_id;
+
+                let profile_url = format!(
+                    "https://yral.com/profile/{}/posts",
+                    payload.follower_principal_id.to_text()
+                );
+
+                log::debug!(
+                    "Sending follow notification to user {} from {}",
+                    followee_principal_id,
+                    payload
+                        .follower_username
+                        .as_deref()
+                        .unwrap_or(&payload.follower_principal_id.to_text())
+                );
+
+                let notif_payload = SendNotificationReq {
+                    notification: Some(NotificationPayload {
+                        title: Some(title.to_string()),
+                        body: Some(body.clone()),
+                        image: Some(
+                            "https://yral.com/img/yral/android-chrome-384x384.png".to_string(),
+                        ),
+                    }),
+                    data: Some(json!({
+                        "payload": serde_json::to_string(self).unwrap()
+                    })),
+                    android: Some(AndroidConfig {
+                        notification: Some(AndroidNotification {
+                            icon: Some(
+                                "https://yral.com/img/yral/android-chrome-384x384.png".to_string(),
+                            ),
+                            image: Some(
+                                "https://yral.com/img/yral/android-chrome-384x384.png".to_string(),
+                            ),
+                            ..Default::default()
+                        }),
+                        ..Default::default()
+                    }),
+                    webpush: Some(WebpushConfig {
+                        fcm_options: Some(WebpushFcmOptions {
+                            link: Some(profile_url.clone()),
+                            ..Default::default()
+                        }),
+                        ..Default::default()
+                    }),
+                    apns: Some(ApnsConfig {
+                        fcm_options: Some(ApnsFcmOptions {
+                            image: Some(
+                                "https://yral.com/img/yral/android-chrome-384x384.png".to_string(),
+                            ),
+                            ..Default::default()
+                        }),
+                        payload: Some(json!({
+                            "aps": {
+                                "alert": {
+                                    "title": title.to_string(),
+                                    "body": body,
+                                },
+                                "sound": "default",
+                            },
+                            "url": profile_url
+                        })),
+                        ..Default::default()
+                    }),
+                    ..Default::default()
+                };
+
+                app_state
+                    .notification_client
                     .send_notification(notif_payload, followee_principal_id)
-=======
-                    .send_notification(notif_payload, payload.creator_id)
->>>>>>> d16b69a8
                     .await;
             }
 
@@ -1229,11 +1260,8 @@
         "tournament_ended_winner" => Ok(EventPayload::TournamentEndedWinner(
             serde_json::from_value(value)?,
         )),
-<<<<<<< HEAD
+        "reward_earned" => Ok(EventPayload::RewardEarned(serde_json::from_value(value)?)),
         "follow_user" => Ok(EventPayload::FollowUser(serde_json::from_value(value)?)),
-=======
-        "reward_earned" => Ok(EventPayload::RewardEarned(serde_json::from_value(value)?)),
->>>>>>> d16b69a8
         _ => Err(serde_json::Error::unknown_field(event_name, &[])),
     }
 }
