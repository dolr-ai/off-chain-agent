--- conflicted
+++ resolved
@@ -79,14 +79,7 @@
 
     match result {
         yral_canisters_client::user_info_service::Result5::Ok(session_type) => {
-<<<<<<< HEAD
-            matches!(
-                session_type,
-                yral_canisters_client::user_info_service::SessionType::RegisteredSession
-            )
-=======
             matches!(session_type, SessionType::RegisteredSession)
->>>>>>> 004a92fa
         }
         yral_canisters_client::user_info_service::Result5::Err(e) => {
             if e.contains("User not found") {
