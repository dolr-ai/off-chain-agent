--- conflicted
+++ resolved
@@ -12,19 +12,8 @@
 use tracing::instrument;
 
 use crate::{
-<<<<<<< HEAD
-    canister::{
-        snapshot::snapshot_v2::BackupUserCanisterPayload,
-        upgrade_user_token_sns_canister::{SnsCanisters, VerifyUpgradeProposalRequest},
-    },
-    consts::OFF_CHAIN_AGENT_URL,
-    events::event::{storj::DedupRequestArgs, UploadVideoInfo},
-    posts::report_post::ReportPostRequestV2,
-    qstash::duplicate::{DuplicateVideoEvent, VideoHashDuplication},
-=======
     canister::snapshot::snapshot_v2::BackupUserCanisterPayload, consts::OFF_CHAIN_AGENT_URL,
     events::event::UploadVideoInfo, posts::report_post::ReportPostRequestV2,
->>>>>>> cc15ea0c
 };
 
 #[derive(Clone, Debug)]
