use std::time::{SystemTime, UNIX_EPOCH};

use crate::{app_state, consts::DEDUP_INDEX_CANISTER_ID, duplicate_video::videohash::VideoHash};
use anyhow::Context;
use google_cloud_bigquery::http::job::query::QueryRequest;
use serde::{Deserialize, Serialize};
use yral_canisters_client::dedup_index::{DedupIndex, SystemTime as CanisterSystemTime};

#[derive(Debug, Serialize, Deserialize, Clone)]
pub struct VideoPublisherData {
    pub publisher_principal: String,
    pub post_id: u64,
}

// Add these structures to support the indexer API response
#[derive(Debug, Deserialize)]
struct VideoHashIndexerResponse {
    match_found: bool,
    match_details: Option<MatchDetails>,
    hash_added: bool,
}

#[derive(Debug, Deserialize)]
struct MatchDetails {
    video_id: String,
    similarity_percentage: f64,
    is_duplicate: bool,
}

// The VideoHashDuplication struct will contain the deduplication logic
pub struct VideoHashDuplication<'a> {
    client: &'a reqwest::Client,
    base_url: &'a reqwest::Url,
}

impl<'a> VideoHashDuplication<'a> {
    pub fn new(client: &'a reqwest::Client, base_url: &'a reqwest::Url) -> Self {
        Self { client, base_url }
    }

    pub async fn process_video_deduplication(
        &self,
        agent: &ic_agent::Agent,
        bigquery_client: &google_cloud_bigquery::client::Client,
        video_id: &str,
        video_url: &str,
        publisher_data: VideoPublisherData,
        publish_video_callback: impl FnOnce(
            &str,
            u64,
            String,
            &str,
        )
            -> futures::future::BoxFuture<'a, Result<(), anyhow::Error>>,
    ) -> Result<(), anyhow::Error> {
        log::info!("Calculating videohash for video URL: {}", video_url);
        let video_hash = VideoHash::from_url(video_url)
            .await
            .map_err(|e| anyhow::anyhow!("Failed to generate videohash: {}", e))?;

<<<<<<< HEAD
        // Store the original hash regardless of duplication status
        let res = self
            .store_videohash_to_dedup_index(agent, video_id, &video_hash.hash)
            .await;
        match res {
            Ok(_) => log::info!("stored the video hash to stdb"),
            Err(err) => log::info!("error while storing to stdb: {err:#?}"),
        }
        self.store_videohash_original(bigquery_client, video_id, &video_hash.hash)
            .await?;

        // Call the video hash indexer API to check for duplicates
        let client = reqwest::Client::new();
        let response = client
            .post("https://videohash-indexer.fly.dev/search")
            .json(&serde_json::json!({
                "video_id": video_id,
                "hash": video_hash.hash,
            }))
            .send()
            .await?;

        if !response.status().is_success() {
            let status = response.status();
            let error_text = response.text().await.unwrap_or_default();
            return Err(anyhow::anyhow!(
                "VideoHash Indexer API failed: {} - {}",
                status,
                error_text
            ));
        }

        let indexer_response: VideoHashIndexerResponse = response.json().await?;
        log::info!(
            "VideoHash Indexer response for video_id [{}]: {:?}",
            video_id,
            indexer_response
        );

        let is_duplicate = indexer_response.match_found;
=======
        let is_duplicate = DedupIndex(*DEDUP_INDEX_CANISTER_ID, agent)
            .is_duplicate(video_hash.hash.clone())
            .await
            .context("Couldn't check if the video is duplicate")?;
>>>>>>> 2446ac33

        if is_duplicate {
            log::info!(
                "Duplicate video detected: hash: {} | video_id: {video_id}",
                video_hash.hash
            );
        }

        // Store the original hash regardless of duplication status
        self.store_videohash_to_dedup_index(agent, video_id, &video_hash.hash)
            .await?;
        self.store_videohash_original(bigquery_client, video_id, &video_hash.hash)
            .await?;

        if !is_duplicate {
            self.store_unique_video(video_id, &video_hash.hash).await?;
            log::info!("Unique video recorded: video_id [{}]", video_id);
        }

        // Always proceed with normal video processing, regardless of duplicate status
        // because the deletion flow requires the embedding generated by the following steps in the pipeline
        //
        // TODO: once the deletion flow is restructured, stop the pipeline early
        let timestamp = chrono::Utc::now().to_rfc3339();
        publish_video_callback(
            video_id,
            publisher_data.post_id,
            timestamp,
            &publisher_data.publisher_principal,
        )
        .await?;

        Ok(())
    }

    async fn store_videohash_original(
        &self,
        bigquery_client: &google_cloud_bigquery::client::Client,
        video_id: &str,
        hash: &str,
    ) -> Result<(), anyhow::Error> {
        let query = format!(
            "INSERT INTO `hot-or-not-feed-intelligence.yral_ds.videohash_original` 
             (video_id, videohash, created_at) 
             VALUES ('{}', '{}', CURRENT_TIMESTAMP())",
            video_id, hash
        );

        let request = QueryRequest {
            query,
            ..Default::default()
        };

        log::info!(
            "Storing hash in videohash_original for video_id [{}]",
            video_id
        );

        bigquery_client
            .job()
            .query("hot-or-not-feed-intelligence", &request)
            .await?;

        Ok(())
    }

    async fn store_videohash_to_dedup_index(
        &self,
        agent: &ic_agent::Agent,
        video_id: &str,
        hash: &str,
    ) -> anyhow::Result<()> {
        let dedup_index = DedupIndex(*DEDUP_INDEX_CANISTER_ID, agent);
        let now = SystemTime::now();

        let now = now.duration_since(UNIX_EPOCH).unwrap();
        dedup_index
            .add_video_to_index(
                video_id.into(),
                (
                    hash.into(),
                    CanisterSystemTime {
                        nanos_since_epoch: now.subsec_nanos(),
                        secs_since_epoch: now.as_secs(),
                    },
                ),
            )
            .await
            .context("Couldn't add video to dedup index")?;
        Ok(())
    }

    async fn store_unique_video(&self, video_id: &str, hash: &str) -> Result<(), anyhow::Error> {
        let bigquery_client = app_state::init_bigquery_client().await;

        let query = format!(
            "INSERT INTO `hot-or-not-feed-intelligence.yral_ds.video_unique` 
             (video_id, videohash, created_at) 
             VALUES ('{}', '{}', CURRENT_TIMESTAMP())",
            video_id, hash
        );

        let request = QueryRequest {
            query,
            ..Default::default()
        };

        log::info!(
            "Storing unique video in video_unique for video_id [{}]",
            video_id
        );

        bigquery_client
            .job()
            .query("hot-or-not-feed-intelligence", &request)
            .await?;

        Ok(())
    }
}<|MERGE_RESOLUTION|>--- conflicted
+++ resolved
@@ -58,53 +58,10 @@
             .await
             .map_err(|e| anyhow::anyhow!("Failed to generate videohash: {}", e))?;
 
-<<<<<<< HEAD
-        // Store the original hash regardless of duplication status
-        let res = self
-            .store_videohash_to_dedup_index(agent, video_id, &video_hash.hash)
-            .await;
-        match res {
-            Ok(_) => log::info!("stored the video hash to stdb"),
-            Err(err) => log::info!("error while storing to stdb: {err:#?}"),
-        }
-        self.store_videohash_original(bigquery_client, video_id, &video_hash.hash)
-            .await?;
-
-        // Call the video hash indexer API to check for duplicates
-        let client = reqwest::Client::new();
-        let response = client
-            .post("https://videohash-indexer.fly.dev/search")
-            .json(&serde_json::json!({
-                "video_id": video_id,
-                "hash": video_hash.hash,
-            }))
-            .send()
-            .await?;
-
-        if !response.status().is_success() {
-            let status = response.status();
-            let error_text = response.text().await.unwrap_or_default();
-            return Err(anyhow::anyhow!(
-                "VideoHash Indexer API failed: {} - {}",
-                status,
-                error_text
-            ));
-        }
-
-        let indexer_response: VideoHashIndexerResponse = response.json().await?;
-        log::info!(
-            "VideoHash Indexer response for video_id [{}]: {:?}",
-            video_id,
-            indexer_response
-        );
-
-        let is_duplicate = indexer_response.match_found;
-=======
         let is_duplicate = DedupIndex(*DEDUP_INDEX_CANISTER_ID, agent)
             .is_duplicate(video_hash.hash.clone())
             .await
             .context("Couldn't check if the video is duplicate")?;
->>>>>>> 2446ac33
 
         if is_duplicate {
             log::info!(
