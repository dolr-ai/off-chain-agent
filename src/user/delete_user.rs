use std::sync::Arc;

use axum::{extract::State, http::StatusCode, response::IntoResponse, Json};
use serde::{Deserialize, Serialize};
use tracing::instrument;
use utoipa::ToSchema;

use crate::{
    app_state::AppState, canister::delete::delete_canister_data, types::DelegatedIdentityWire,
    utils::delegated_identity::get_user_info_from_delegated_identity_wire,
};

use super::utils::get_agent_from_delegated_identity_wire;

#[derive(Serialize, Deserialize, ToSchema)]
pub struct DeleteUserRequest {
    pub delegated_identity_wire: DelegatedIdentityWire,
}

#[utoipa::path(
    delete,
    path = "/",
    request_body = DeleteUserRequest,
    tag = "user",
    responses(
        (status = 200, description = "User deleted successfully"),
        (status = 400, description = "Invalid request"),
        (status = 401, description = "Unauthorized"),
        (status = 500, description = "Internal server error"),
    )
)]
#[instrument(skip(state, request))]
pub async fn handle_delete_user(
    State(state): State<Arc<AppState>>,
    Json(request): Json<DeleteUserRequest>,
) -> Result<impl IntoResponse, (StatusCode, String)> {
    let user_info =
        get_user_info_from_delegated_identity_wire(&state, request.delegated_identity_wire.clone())
            .await
            .map_err(|e| {
                (
                    StatusCode::UNAUTHORIZED,
                    format!("Failed to get user info: {}", e),
                )
            })?;

    let user_principal = user_info.user_principal;
    let user_canister = user_info.user_canister;

    let agent = get_agent_from_delegated_identity_wire(&request.delegated_identity_wire)
        .await
        .map_err(|e| (StatusCode::INTERNAL_SERVER_ERROR, e.to_string()))?;

    // Use the common delete_canister_data function for steps 1-7
    delete_canister_data(&agent, &state, user_canister, user_principal, true)
        .await
        .map_err(|e| {
            log::error!("Failed to delete canister data: {}", e);
            (
                StatusCode::INTERNAL_SERVER_ERROR,
                format!("Failed to delete canister data: {}", e),
            )
        })?;

<<<<<<< HEAD
    // TODO: uncomment this when we migrate principal. remove above as well
    // ml_feed_cache
    //     .delete_user_caches(&user_principal.to_string())
    //     .await
    //     .map_err(|e| {
    //         log::error!("Failed to delete user caches: {}", e);
    //         (
    //             StatusCode::INTERNAL_SERVER_ERROR,
    //             format!("Failed to delete user caches: {}", e),
    //         )
    //     })?;

    // 6. Delete user metadata using yral_metadata_client
    state
        .yral_metadata_client
        .delete_metadata_bulk(vec![user_principal])
        .await
        .map_err(|e| {
            log::error!("Failed to delete user metadata: {}", e);
            (
                StatusCode::INTERNAL_SERVER_ERROR,
                format!("Failed to delete user metadata: {}", e),
            )
        })?;

    // 7. Add deleted canister to SpaceTimeDB
    // #[cfg(not(feature = "local-bin"))]
    // {
    //     if let Err(e) = state
    //         .canisters_ctx
    //         .add_deleted_canister(user_canister, user_principal)
    //         .await
    //     {
    //         log::error!("Failed to add deleted canister to SpaceTimeDB: {}", e);
    //         // Don't fail the request if SpaceTimeDB call fails
    //     }
    // }
=======
    // Step 8: Add to deleted canisters in SpaceTimeDB if user_principal is provided
    #[cfg(not(feature = "local-bin"))]
    {
        if let Err(e) = state
            .canisters_ctx
            .add_deleted_canister(user_canister, user_principal)
            .await
        {
            log::error!("Failed to add deleted canister to SpaceTimeDB: {}", e);
            // Don't fail the operation if SpaceTimeDB call fails
        }
    }
>>>>>>> f9236de6

    Ok((StatusCode::OK, "User deleted successfully".to_string()))
}<|MERGE_RESOLUTION|>--- conflicted
+++ resolved
@@ -62,45 +62,6 @@
             )
         })?;
 
-<<<<<<< HEAD
-    // TODO: uncomment this when we migrate principal. remove above as well
-    // ml_feed_cache
-    //     .delete_user_caches(&user_principal.to_string())
-    //     .await
-    //     .map_err(|e| {
-    //         log::error!("Failed to delete user caches: {}", e);
-    //         (
-    //             StatusCode::INTERNAL_SERVER_ERROR,
-    //             format!("Failed to delete user caches: {}", e),
-    //         )
-    //     })?;
-
-    // 6. Delete user metadata using yral_metadata_client
-    state
-        .yral_metadata_client
-        .delete_metadata_bulk(vec![user_principal])
-        .await
-        .map_err(|e| {
-            log::error!("Failed to delete user metadata: {}", e);
-            (
-                StatusCode::INTERNAL_SERVER_ERROR,
-                format!("Failed to delete user metadata: {}", e),
-            )
-        })?;
-
-    // 7. Add deleted canister to SpaceTimeDB
-    // #[cfg(not(feature = "local-bin"))]
-    // {
-    //     if let Err(e) = state
-    //         .canisters_ctx
-    //         .add_deleted_canister(user_canister, user_principal)
-    //         .await
-    //     {
-    //         log::error!("Failed to add deleted canister to SpaceTimeDB: {}", e);
-    //         // Don't fail the request if SpaceTimeDB call fails
-    //     }
-    // }
-=======
     // Step 8: Add to deleted canisters in SpaceTimeDB if user_principal is provided
     #[cfg(not(feature = "local-bin"))]
     {
@@ -113,7 +74,6 @@
             // Don't fail the operation if SpaceTimeDB call fails
         }
     }
->>>>>>> f9236de6
 
     Ok((StatusCode::OK, "User deleted successfully".to_string()))
 }