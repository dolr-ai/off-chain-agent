pub mod delete_user;
<<<<<<< HEAD
pub mod follow;
pub mod profile_image;
=======
pub mod migrate_user;
>>>>>>> b7eb778d
pub mod utils;

use std::sync::Arc;

use utoipa_axum::{router::OpenApiRouter, routes};

use crate::app_state::AppState;

pub fn user_router(state: Arc<AppState>) -> OpenApiRouter {
    OpenApiRouter::new()
        .routes(routes!(delete_user::handle_delete_user))
<<<<<<< HEAD
        .routes(routes!(
            profile_image::handle_upload_profile_image,
            profile_image::handle_delete_profile_image
        ))
        .routes(routes!(follow::handle_follow_user))
=======
        .routes(routes!(migrate_user::handle_user_migration))
>>>>>>> b7eb778d
        .with_state(state)
}<|MERGE_RESOLUTION|>--- conflicted
+++ resolved
@@ -1,10 +1,7 @@
 pub mod delete_user;
-<<<<<<< HEAD
 pub mod follow;
+pub mod migrate_user;
 pub mod profile_image;
-=======
-pub mod migrate_user;
->>>>>>> b7eb778d
 pub mod utils;
 
 use std::sync::Arc;
@@ -16,14 +13,11 @@
 pub fn user_router(state: Arc<AppState>) -> OpenApiRouter {
     OpenApiRouter::new()
         .routes(routes!(delete_user::handle_delete_user))
-<<<<<<< HEAD
         .routes(routes!(
             profile_image::handle_upload_profile_image,
             profile_image::handle_delete_profile_image
         ))
         .routes(routes!(follow::handle_follow_user))
-=======
         .routes(routes!(migrate_user::handle_user_migration))
->>>>>>> b7eb778d
         .with_state(state)
 }