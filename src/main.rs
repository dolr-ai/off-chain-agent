use std::net::SocketAddr;
use std::sync::Arc;

use anyhow::Result;
use axum::http::StatusCode;
use axum::routing::post;
use axum::{routing::get, Router};
use config::AppConfig;
use events::event::storj::enqueue_storj_backfill_item;
use http::header::CONTENT_TYPE;
use offchain_service::report_approved_handler;
use qstash::qstash_router;
use sentry_tower::{NewSentryLayer, SentryHttpLayer};
use tonic::service::Routes;
use tower::make::Shared;
use tower::steer::Steer;
use tower::ServiceBuilder;
use tower_http::cors::CorsLayer;
use tracing::instrument;
use tracing_subscriber::layer::SubscriberExt;
use tracing_subscriber::util::SubscriberInitExt;
use utoipa::OpenApi;
use utoipa_axum::router::OpenApiRouter;
use utoipa_swagger_ui::SwaggerUi;

use crate::auth::check_auth_grpc;
use crate::events::warehouse_events::warehouse_events_server::WarehouseEventsServer;
use crate::events::{warehouse_events, WarehouseEventsService};
use crate::offchain_service::off_chain::off_chain_server::OffChainServer;
use crate::offchain_service::{off_chain, OffChainService};
use error::*;

mod app_state;
mod auth;
pub mod canister;
mod config;
mod consts;
mod duplicate_video;
mod error;
mod events;
pub mod metrics;
mod offchain_service;
pub mod pipeline;
mod posts;
mod qstash;
mod types;
pub mod user;
pub mod utils;
pub mod videogen;
pub mod yral_auth;

use app_state::AppState;

async fn main_impl() -> Result<()> {
    #[derive(OpenApi)]
    #[openapi(
        tags(
            (name = "OFF_CHAIN", description = "Off Chain Agent API"),
        )
    )]
    struct ApiDoc;

    let conf = AppConfig::load()?;

    let shared_state = Arc::new(AppState::new(conf.clone()).await);

    let sentry_tower_layer = ServiceBuilder::new()
        .layer(NewSentryLayer::new_from_top())
        .layer(SentryHttpLayer::with_transaction());

    let (router, api) = OpenApiRouter::with_openapi(ApiDoc::openapi())
        .nest("/api/v1/posts", posts::posts_router(shared_state.clone()))
        .nest(
            "/api/v1/events",
            events::events_router(shared_state.clone()),
        )
        .nest("/api/v1/user", user::user_router(shared_state.clone()))
        .nest(
            "/api/v1/videogen",
            videogen::videogen_router(shared_state.clone()),
        )
        .nest(
<<<<<<< HEAD
            "/api/v2/videogen",
            videogen::videogen_router_v2(shared_state.clone()),
=======
            "/api/v2/events",
            events::events_router_v2(shared_state.clone()),
        )
        .nest(
            "/api/v2/posts",
            posts::posts_router_v2(shared_state.clone()),
>>>>>>> 07f57c9f
        )
        .split_for_parts();

    let router =
        router.merge(SwaggerUi::new("/swagger-ui").url("/api-docs/openapi.json", api.clone()));

    // build our application with a route
    let qstash_routes = qstash_router(shared_state.clone());

    let http = Router::new()
        .route("/healthz", get(health_handler))
        .route("/report-approved", post(report_approved_handler))
        .route(
            "/enqueue_storj_backfill_item",
            post(enqueue_storj_backfill_item),
        )
        .nest("/qstash", qstash_routes)
        .fallback_service(router)
        .layer(CorsLayer::permissive())
        .layer(sentry_tower_layer)
        .with_state(shared_state.clone());

    let reflection_service = tonic_reflection::server::Builder::configure()
        .register_encoded_file_descriptor_set(warehouse_events::FILE_DESCRIPTOR_SET)
        .register_encoded_file_descriptor_set(off_chain::FILE_DESCRIPTOR_SET)
        .build_v1()
        .unwrap();

    let grpc_axum = Routes::builder()
        .routes()
        .add_service(WarehouseEventsServer::with_interceptor(
            WarehouseEventsService {
                shared_state: shared_state.clone(),
            },
            check_auth_grpc,
        ))
        .add_service(OffChainServer::with_interceptor(
            OffChainService {
                shared_state: shared_state.clone(),
            },
            check_auth_grpc,
        ))
        .add_service(reflection_service)
        .into_axum_router()
        .layer(NewSentryLayer::new_from_top());

    let http_grpc = Steer::new(
        vec![http, grpc_axum],
        |req: &axum::extract::Request, _svcs: &[_]| {
            if req.headers().get(CONTENT_TYPE).map(|v| v.as_bytes()) != Some(b"application/grpc") {
                0
            } else {
                1
            }
        },
    );

    // run it
    let addr = SocketAddr::from(([0, 0, 0, 0, 0, 0, 0, 0], 50051));
    let listener = tokio::net::TcpListener::bind(&addr).await.unwrap();

    log::info!("listening on {addr}");

    axum::serve(listener, Shared::new(http_grpc)).await.unwrap();

    Ok(())
}

fn main() {
    let _guard = sentry::init((
        "https://9a2d5e94760b78c84361380a30eae9ef@sentry.yral.com/2",
        sentry::ClientOptions {
            release: sentry::release_name!(),
            // debug: true, // use when debugging sentry issues
            traces_sample_rate: 0.3,
            ..Default::default()
        },
    ));

    tracing_subscriber::registry()
        .with(
            tracing_subscriber::EnvFilter::try_from_default_env().unwrap_or_else(|_| {
                // axum logs rejections from built-in extractors with the `axum::rejection`
                // target, at `TRACE` level. `axum::rejection=trace` enables showing those events
                format!(
                    "{}=debug,tower_http=debug,axum::rejection=trace",
                    env!("CARGO_CRATE_NAME")
                )
                .into()
            }),
        )
        .with(tracing_subscriber::fmt::layer())
        .with(sentry_tracing::layer())
        .init();

    tokio::runtime::Builder::new_multi_thread()
        .enable_all()
        .build()
        .unwrap()
        .block_on(async {
            main_impl().await.unwrap();
        });
}

#[instrument]
async fn health_handler() -> (StatusCode, &'static str) {
    log::info!("Health check");
    log::warn!("Health check");
    log::error!("Health check");

    (StatusCode::OK, "OK")
}<|MERGE_RESOLUTION|>--- conflicted
+++ resolved
@@ -80,17 +80,16 @@
             videogen::videogen_router(shared_state.clone()),
         )
         .nest(
-<<<<<<< HEAD
             "/api/v2/videogen",
             videogen::videogen_router_v2(shared_state.clone()),
-=======
+        )
+        .nest(
             "/api/v2/events",
             events::events_router_v2(shared_state.clone()),
         )
         .nest(
             "/api/v2/posts",
             posts::posts_router_v2(shared_state.clone()),
->>>>>>> 07f57c9f
         )
         .split_for_parts();
 
