use std::net::SocketAddr;
use std::sync::Arc;

use anyhow::Result;
use axum::http::StatusCode;
use axum::routing::post;
use axum::{routing::get, Router};
use canister::upload_user_video::upload_user_video_handler;
use config::AppConfig;
use events::event::storj::{add_to_dedup_index, enqueue_storj_backfill_item};
use http::header::CONTENT_TYPE;
use offchain_service::report_approved_handler;
use qstash::qstash_router;
use sentry_tower::{NewSentryLayer, SentryHttpLayer};
use tonic::service::Routes;
use tower::make::Shared;
use tower::steer::Steer;
use tower::ServiceBuilder;
use tower_http::cors::CorsLayer;
use tracing::instrument;
use tracing_subscriber::layer::SubscriberExt;
use tracing_subscriber::util::SubscriberInitExt;
use utoipa::OpenApi;
use utoipa_axum::router::OpenApiRouter;
use utoipa_swagger_ui::SwaggerUi;

use crate::auth::check_auth_grpc;
use crate::events::warehouse_events::warehouse_events_server::WarehouseEventsServer;
use crate::events::{warehouse_events, WarehouseEventsService};
use crate::offchain_service::off_chain::off_chain_server::OffChainServer;
use crate::offchain_service::{off_chain, OffChainService};
use error::*;

mod app_state;
mod auth;
pub mod canister;
mod config;
mod consts;
mod duplicate_video;
mod error;
mod events;
pub mod metrics;
mod offchain_service;
mod posts;
mod qstash;
mod types;
pub mod user;
pub mod utils;
pub mod videogen;
pub mod yral_auth;

use app_state::AppState;

async fn main_impl() -> Result<()> {
    #[derive(OpenApi)]
    #[openapi(
        tags(
            (name = "OFF_CHAIN", description = "Off Chain Agent API"),
        )
    )]
    struct ApiDoc;

    let conf = AppConfig::load()?;

    let shared_state = Arc::new(AppState::new(conf.clone()).await);

    let sentry_tower_layer = ServiceBuilder::new()
        .layer(NewSentryLayer::new_from_top())
        .layer(SentryHttpLayer::with_transaction());

    let (router, api) = OpenApiRouter::with_openapi(ApiDoc::openapi())
        .nest("/api/v1/posts", posts::posts_router(shared_state.clone()))
        .nest(
            "/api/v1/events",
            events::events_router(shared_state.clone()),
        )
        .nest("/api/v1/user", user::user_router(shared_state.clone()))
        .nest(
            "/api/v1/videogen",
            videogen::videogen_router(shared_state.clone()),
        )
        .split_for_parts();

    let router =
        router.merge(SwaggerUi::new("/swagger-ui").url("/api-docs/openapi.json", api.clone()));

    // build our application with a route
    let qstash_routes = qstash_router(shared_state.clone());

    let http = Router::new()
        .route("/healthz", get(health_handler))
        .route("/report-approved", post(report_approved_handler))
        .route("/import-video", post(upload_user_video_handler))
        .route(
            "/enqueue_storj_backfill_item",
            post(enqueue_storj_backfill_item),
        )
<<<<<<< HEAD
        .route("/add_to_dedup_index", post(add_to_dedup_index))
        .nest("/admin", admin_routes)
=======
>>>>>>> cc15ea0c
        .nest("/qstash", qstash_routes)
        .fallback_service(router)
        .layer(CorsLayer::permissive())
        .layer(sentry_tower_layer)
        .with_state(shared_state.clone());

    let reflection_service = tonic_reflection::server::Builder::configure()
        .register_encoded_file_descriptor_set(warehouse_events::FILE_DESCRIPTOR_SET)
        .register_encoded_file_descriptor_set(off_chain::FILE_DESCRIPTOR_SET)
        .build_v1()
        .unwrap();

    let grpc_axum = Routes::builder()
        .routes()
        .add_service(WarehouseEventsServer::with_interceptor(
            WarehouseEventsService {
                shared_state: shared_state.clone(),
            },
            check_auth_grpc,
        ))
        .add_service(OffChainServer::with_interceptor(
            OffChainService {
                shared_state: shared_state.clone(),
            },
            check_auth_grpc,
        ))
        .add_service(reflection_service)
        .into_axum_router()
        .layer(NewSentryLayer::new_from_top());

    let http_grpc = Steer::new(
        vec![http, grpc_axum],
        |req: &axum::extract::Request, _svcs: &[_]| {
            if req.headers().get(CONTENT_TYPE).map(|v| v.as_bytes()) != Some(b"application/grpc") {
                0
            } else {
                1
            }
        },
    );

    // run it
    let addr = SocketAddr::from(([0, 0, 0, 0, 0, 0, 0, 0], 50051));
    let listener = tokio::net::TcpListener::bind(&addr).await.unwrap();

    log::info!("listening on {}", addr);

    axum::serve(listener, Shared::new(http_grpc)).await.unwrap();

    Ok(())
}

fn main() {
    let _guard = sentry::init((
        "https://9a2d5e94760b78c84361380a30eae9ef@sentry.yral.com/2",
        sentry::ClientOptions {
            release: sentry::release_name!(),
            // debug: true, // use when debugging sentry issues
            traces_sample_rate: 0.3,
            ..Default::default()
        },
    ));

    tracing_subscriber::registry()
        .with(
            tracing_subscriber::EnvFilter::try_from_default_env().unwrap_or_else(|_| {
                // axum logs rejections from built-in extractors with the `axum::rejection`
                // target, at `TRACE` level. `axum::rejection=trace` enables showing those events
                format!(
                    "{}=debug,tower_http=debug,axum::rejection=trace",
                    env!("CARGO_CRATE_NAME")
                )
                .into()
            }),
        )
        .with(tracing_subscriber::fmt::layer())
        .with(sentry_tracing::layer())
        .init();

    tokio::runtime::Builder::new_multi_thread()
        .enable_all()
        .build()
        .unwrap()
        .block_on(async {
            main_impl().await.unwrap();
        });
}

#[instrument]
async fn health_handler() -> (StatusCode, &'static str) {
    log::info!("Health check");
    log::warn!("Health check");
    log::error!("Health check");

    (StatusCode::OK, "OK")
}<|MERGE_RESOLUTION|>--- conflicted
+++ resolved
@@ -95,11 +95,7 @@
             "/enqueue_storj_backfill_item",
             post(enqueue_storj_backfill_item),
         )
-<<<<<<< HEAD
         .route("/add_to_dedup_index", post(add_to_dedup_index))
-        .nest("/admin", admin_routes)
-=======
->>>>>>> cc15ea0c
         .nest("/qstash", qstash_routes)
         .fallback_service(router)
         .layer(CorsLayer::permissive())
