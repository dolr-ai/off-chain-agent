--- conflicted
+++ resolved
@@ -7,9 +7,13 @@
 use videogen_common::VideoGenerator;
 
 use super::qstash_types::QstashVideoGenRequest;
-use super::rate_limit::{verify_rate_limit_and_create_request, verify_rate_limit_and_create_request_v1};
+use super::rate_limit::{
+    verify_rate_limit_and_create_request, verify_rate_limit_and_create_request_v1,
+};
 use super::signature::verify_videogen_request;
-use super::token_operations::{add_token_balance, deduct_token_balance, deduct_balance_with_cleanup, get_model_cost};
+use super::token_operations::{
+    add_token_balance, deduct_balance_with_cleanup, deduct_token_balance, get_model_cost,
+};
 use crate::app_state::AppState;
 use crate::auth::verify_jwt_from_header;
 use crate::consts::OFF_CHAIN_AGENT_URL;
@@ -101,7 +105,6 @@
 //         token_type: request.token_type.clone(),
 //     };
 
-<<<<<<< HEAD
 //     let callback_url = OFF_CHAIN_AGENT_URL
 //         .join("qstash/video_gen_callback")
 //         .map_err(|e| {
@@ -128,32 +131,6 @@
 //                 ))),
 //             )
 //         })?;
-=======
-    let callback_url = OFF_CHAIN_AGENT_URL
-        .join("qstash/video_gen_callback")
-        .map_err(|e| {
-            (
-                StatusCode::INTERNAL_SERVER_ERROR,
-                Json(videogen_common::VideoGenError::NetworkError(format!(
-                    "Failed to construct callback URL: {e}"
-                ))),
-            )
-        })?
-        .to_string();
-
-    app_state
-        .qstash_client
-        .queue_video_generation(&qstash_request, &callback_url)
-        .await
-        .map_err(|e| {
-            (
-                StatusCode::SERVICE_UNAVAILABLE,
-                Json(videogen_common::VideoGenError::NetworkError(format!(
-                    "Failed to queue video generation: {e}"
-                ))),
-            )
-        })?;
->>>>>>> edd7b222
 
 //     // Return polling response
 //     Ok(Json(videogen_common::VideoGenQueuedResponse {
@@ -255,8 +232,12 @@
 
     // Process image if present - upload large images to GCS
     let mut input = signed_request.request.input;
-    process_input_image(&mut input, app_state.gcs_client.clone(), &user_principal.to_string())
-        .await?;
+    process_input_image(
+        &mut input,
+        app_state.gcs_client.clone(),
+        &user_principal.to_string(),
+    )
+    .await?;
 
     // Queue to Qstash with potentially updated input (image uploaded to GCS)
     let qstash_request = QstashVideoGenRequest {
@@ -358,22 +339,19 @@
     // Get mutable reference to image if it exists
     if let Some(image_data) = input.get_image_mut() {
         // Process the image and update it in place
-        *image_data = maybe_upload_image_to_gcs(
-            gcs_client,
-            image_data.clone(),
-            user_principal,
-        )
-        .await
-        .map_err(|e| {
-            log::error!("Failed to upload image to GCS: {}", e);
-            (
-                StatusCode::INTERNAL_SERVER_ERROR,
-                Json(videogen_common::VideoGenError::NetworkError(
-                    format!("Failed to upload image: {}", e),
-                )),
-            )
-        })?;
+        *image_data = maybe_upload_image_to_gcs(gcs_client, image_data.clone(), user_principal)
+            .await
+            .map_err(|e| {
+                log::error!("Failed to upload image to GCS: {}", e);
+                (
+                    StatusCode::INTERNAL_SERVER_ERROR,
+                    Json(videogen_common::VideoGenError::NetworkError(format!(
+                        "Failed to upload image: {}",
+                        e
+                    ))),
+                )
+            })?;
     }
-    
+
     Ok(())
 }