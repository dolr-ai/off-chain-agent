use axum::{extract::State, http::StatusCode, Json};
use base64;
use serde::Deserialize;
use std::collections::HashMap;
use std::sync::Arc;
use tracing::instrument;
use yral_canisters_client::rate_limits::{RateLimits, VideoGenRequestKey, VideoGenRequestStatus};

use crate::{
    app_state::AppState,
    consts::RATE_LIMITS_CANISTER_ID,
    videogen::qstash_types::{QstashVideoGenCallback, VideoGenCallbackResult},
    videogen::token_operations::add_token_balance,
};

/// QStash callback wrapper structure
#[derive(Debug, Deserialize)]
pub struct QStashCallbackWrapper {
    pub status: u16,
    pub body: String, // Base64 encoded response body
    pub header: HashMap<String, Vec<String>>,
    pub retried: Option<u32>,
    #[serde(rename = "maxRetries")]
    pub max_retries: Option<u32>,
    #[serde(rename = "sourceMessageId")]
    pub source_message_id: String,
    pub url: String,
    pub method: String,
}

/// Helper function to decrement rate limit counter for failed requests (v1)
async fn decrement_counter_for_failure_v1(
    rate_limits_client: &RateLimits<'_>,
    request_key: VideoGenRequestKey,
    property: String,
) {
    log::info!(
        "Decrementing rate limit counter for failed request: principal {} counter {} property {}",
        request_key.principal,
        request_key.counter,
        property
    );

    match rate_limits_client
        .decrement_video_generation_counter_v_1(request_key, property)
        .await
    {
        Ok(result) => match result {
            yral_canisters_client::rate_limits::Result1::Ok => {
                log::info!("Successfully decremented rate limit counter");
            }
            yral_canisters_client::rate_limits::Result1::Err(e) => {
                log::error!("Failed to decrement rate limit counter: {e}");
                // Don't fail the callback if decrement fails
            }
        },
        Err(e) => {
<<<<<<< HEAD
            log::error!("Failed to call decrement_video_generation_counter_v1: {}", e);
=======
            log::error!("Failed to call decrement_video_generation_counter: {e}");
>>>>>>> edd7b222
            // Don't fail the callback if decrement fails
        }
    }
}

/// Handle video generation completion callback from Qstash
#[instrument(skip(state))]
pub async fn handle_video_gen_callback(
    State(state): State<Arc<AppState>>,
    Json(wrapper): Json<QStashCallbackWrapper>,
) -> Result<StatusCode, (StatusCode, String)> {
    log::info!(
        "Received QStash callback for message: {} with status: {}",
        wrapper.source_message_id,
        wrapper.status
    );

    // Decode base64 body - we need this even for failed requests to get request details
    use base64::Engine;
    let decoded_body = base64::engine::general_purpose::STANDARD
        .decode(&wrapper.body)
        .map_err(|e| {
            (
                StatusCode::BAD_REQUEST,
<<<<<<< HEAD
                format!("Failed to decode body: {}", e),
            )
        })?;

    // First, try to parse the outer Qstash response which contains our callback data
    let qstash_response: serde_json::Value =
        serde_json::from_slice(&decoded_body).map_err(|e| {
            (
                StatusCode::BAD_REQUEST,
                format!("Failed to parse QStash response: {}", e),
            )
        })?;

    // Extract our callback data from the QStash response
    let callback: QstashVideoGenCallback = serde_json::from_value(qstash_response.clone())
        .map_err(|e| {
            (
                StatusCode::BAD_REQUEST,
                format!("Failed to parse callback data: {}", e),
            )
        })?;

    // Extract deducted_amount and token_type if present in the QStash request data
    let deducted_amount = qstash_response
        .get("deducted_amount")
        .and_then(|v| v.as_u64());

    let token_type = qstash_response
        .get("token_type")
        .and_then(|v| serde_json::from_value::<videogen_common::TokenType>(v.clone()).ok())
        .unwrap_or_default();
=======
                format!("Failed to decode body: {e}"),
            )
        })?;

    // Try to parse the callback data
    let callback: QstashVideoGenCallback = serde_json::from_slice(&decoded_body).map_err(|e| {
        (
            StatusCode::BAD_REQUEST,
            format!("Failed to parse callback: {e}"),
        )
    })?;
>>>>>>> edd7b222

    log::info!(
        "Processing video generation callback for principal {} counter {}",
        callback.request_key.principal,
        callback.request_key.counter
    );

    // Create rate limits client
    let rate_limits_client = RateLimits(*RATE_LIMITS_CANISTER_ID, &state.agent);

    // Convert our key type to the canister's key type
    let canister_key = VideoGenRequestKey {
        principal: callback.request_key.principal,
        counter: callback.request_key.counter,
    };

    // Determine the status to update based on QStash response and callback result
    let (status, should_decrement) = if wrapper.status != 200 {
        // QStash request failed
        log::error!(
            "Video generation request failed with QStash status: {}",
            wrapper.status
        );
        let error_message = format!("QStash request failed with status: {}", wrapper.status);
        (VideoGenRequestStatus::Failed(error_message), true)
    } else {
        // QStash request succeeded, check the actual result
        match &callback.result {
            VideoGenCallbackResult::Success(response) => (
                VideoGenRequestStatus::Complete(response.video_url.clone()),
                false,
            ),
            VideoGenCallbackResult::Failure(error) => {
                (VideoGenRequestStatus::Failed(error.clone()), true)
            }
        }
    };

    // Update the status in the rate limits canister

    match rate_limits_client
        .update_video_generation_status(canister_key.clone(), status)
        .await
    {
        Ok(result) => match result {
            yral_canisters_client::rate_limits::Result1::Ok => {
                log::info!(
                    "Successfully updated video generation status for principal {} counter {}",
                    callback.request_key.principal,
                    callback.request_key.counter
                );

                // If the request failed (either QStash or video generation), handle cleanup
                if should_decrement {
                    // Decrement the rate limit counter using v1
                    decrement_counter_for_failure_v1(
                        &rate_limits_client,
                        canister_key,
                        callback.property.clone(),
                    )
                    .await;

                    // Rollback balance if we have the deducted amount
                    if let Some(deducted_amount) = deducted_amount {
                        // Get JWT token from environment variable
                        let jwt_token = match std::env::var("YRAL_HON_WORKER_JWT") {
                            Ok(token) => token,
                            Err(_) => {
                                log::error!("YRAL_HON_WORKER_JWT not set, cannot rollback balance");
                                return Ok(StatusCode::OK);
                            }
                        };

                        // Prepare auth based on token type
                        let jwt_opt = match &token_type {
                            videogen_common::TokenType::Sats => Some(jwt_token),
                            videogen_common::TokenType::Dolr => None,
                            videogen_common::TokenType::Free => None, // Should not reach here
                        };

                        let agent = if matches!(&token_type, videogen_common::TokenType::Dolr) {
                            Some(state.agent.clone())
                        } else {
                            None
                        };

                        log::info!(
                            "Rolling back {} {:?} for failed video generation: principal {}",
                            deducted_amount,
                            token_type,
                            callback.request_key.principal
                        );

                        if let Err(e) = add_token_balance(
                            callback.request_key.principal,
                            deducted_amount,
                            &token_type,
                            jwt_opt,
                            agent,
                        )
                        .await
                        {
                            log::error!(
                                "Failed to rollback {} {:?} for user {}: {}",
                                deducted_amount,
                                token_type,
                                callback.request_key.principal,
                                e
                            );
                        }
                    }
                }

                Ok(StatusCode::OK)
            }
            yral_canisters_client::rate_limits::Result1::Err(e) => {
                log::error!("Failed to update video generation status: {e}");
                Err((StatusCode::INTERNAL_SERVER_ERROR, e))
            }
        },
        Err(e) => {
            log::error!("Failed to call update_video_generation_status: {e}");
            Err((
                StatusCode::SERVICE_UNAVAILABLE,
                format!("Canister call failed: {e}"),
            ))
        }
    }
}<|MERGE_RESOLUTION|>--- conflicted
+++ resolved
@@ -55,11 +55,7 @@
             }
         },
         Err(e) => {
-<<<<<<< HEAD
-            log::error!("Failed to call decrement_video_generation_counter_v1: {}", e);
-=======
             log::error!("Failed to call decrement_video_generation_counter: {e}");
->>>>>>> edd7b222
             // Don't fail the callback if decrement fails
         }
     }
@@ -84,8 +80,7 @@
         .map_err(|e| {
             (
                 StatusCode::BAD_REQUEST,
-<<<<<<< HEAD
-                format!("Failed to decode body: {}", e),
+                format!("Failed to decode body: {e}"),
             )
         })?;
 
@@ -94,7 +89,7 @@
         serde_json::from_slice(&decoded_body).map_err(|e| {
             (
                 StatusCode::BAD_REQUEST,
-                format!("Failed to parse QStash response: {}", e),
+                format!("Failed to parse QStash response: {e}"),
             )
         })?;
 
@@ -103,7 +98,7 @@
         .map_err(|e| {
             (
                 StatusCode::BAD_REQUEST,
-                format!("Failed to parse callback data: {}", e),
+                format!("Failed to parse callback data: {e}"),
             )
         })?;
 
@@ -116,19 +111,6 @@
         .get("token_type")
         .and_then(|v| serde_json::from_value::<videogen_common::TokenType>(v.clone()).ok())
         .unwrap_or_default();
-=======
-                format!("Failed to decode body: {e}"),
-            )
-        })?;
-
-    // Try to parse the callback data
-    let callback: QstashVideoGenCallback = serde_json::from_slice(&decoded_body).map_err(|e| {
-        (
-            StatusCode::BAD_REQUEST,
-            format!("Failed to parse callback: {e}"),
-        )
-    })?;
->>>>>>> edd7b222
 
     log::info!(
         "Processing video generation callback for principal {} counter {}",
