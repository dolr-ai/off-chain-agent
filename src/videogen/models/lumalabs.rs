use serde::{Deserialize, Serialize};
use std::time::Duration;
use tracing::info;
use videogen_common::{
    ImageData, LumaLabsDuration, LumaLabsResolution, VideoGenError, VideoGenInput, VideoGenResponse,
};

use crate::app_state::AppState;
use crate::consts::LUMALABS_API_URL;

#[derive(Serialize)]
struct LumaLabsRequest {
    prompt: String,
    model: String,
    #[serde(skip_serializing_if = "Option::is_none")]
    resolution: Option<LumaLabsResolution>,
    #[serde(skip_serializing_if = "Option::is_none")]
    duration: Option<LumaLabsDuration>,
    #[serde(skip_serializing_if = "Option::is_none")]
    aspect_ratio: Option<String>,
    #[serde(skip_serializing_if = "Option::is_none")]
    #[serde(rename = "loop")]
    loop_video: Option<bool>,
    #[serde(skip_serializing_if = "Option::is_none")]
    keyframes: Option<LumaLabsKeyframes>,
}

#[derive(Serialize)]
struct LumaLabsKeyframes {
    frame0: LumaLabsFrame,
}

#[derive(Serialize)]
struct LumaLabsFrame {
    #[serde(rename = "type")]
    frame_type: String,
    url: String,
}

#[derive(Deserialize)]
struct LumaLabsResponse {
    id: String,
    // state: String,
    // created_at: String,
}

#[derive(Deserialize)]
struct LumaLabsGenerationStatus {
    // id: String,
    state: String,
    assets: Option<LumaLabsAssets>,
    #[serde(rename = "failure_reason")]
    failure_reason: Option<String>,
}

#[derive(Deserialize)]
struct LumaLabsAssets {
    video: Option<String>,
    // image: Option<String>,
    // progress_video: Option<String>,
}

pub async fn generate(
    input: VideoGenInput,
    app_state: &AppState,
) -> Result<VideoGenResponse, VideoGenError> {
    let VideoGenInput::LumaLabs(model) = input else {
        return Err(VideoGenError::InvalidInput(
            "Only LumaLabs input is supported".to_string(),
        ));
    };

    let prompt = model.prompt;
    let image_data = model.image;
    let resolution = model.resolution;
    let duration = model.duration;
    let aspect_ratio = model.aspect_ratio;
    let loop_video = model.loop_video;
    
    // Process image data - upload to GCS if it's base64, or use URL directly
    let image_url = if let Some(ref img_data) = image_data {
        match img_data {
            ImageData::Url(url) => Some(url.clone()),
            ImageData::Base64(image_input) => {
                #[cfg(not(feature = "local-bin"))]
                {
                    Some(upload_image_to_gcs(&app_state.gcs_client, &image_input.data, &image_input.mime_type).await?)
                }
                #[cfg(feature = "local-bin")]
                {
                    return Err(VideoGenError::InvalidInput(
                        "Image upload not supported in local mode".to_string(),
                    ));
                }
            }
        }
    } else {
        None
    };

    // Get LumaLabs API key from environment
    let api_key = std::env::var("LUMALABS_API_KEY").map_err(|_| VideoGenError::AuthError)?;

    let client = reqwest::Client::new();

<<<<<<< HEAD
    // Create keyframes if image URL is available
    let keyframes = if let Some(url) = image_url {
        Some(LumaLabsKeyframes {
            frame0: LumaLabsFrame {
                frame_type: "image".to_string(),
                url,
            },
        })
=======
    // Upload image to GCS if provided
    let keyframes = if let Some(img) = image {
        #[cfg(not(feature = "local-bin"))]
        {
            let image_url =
                upload_image_to_gcs(&app_state.gcs_client, &img.data, &img.mime_type).await?;
            Some(LumaLabsKeyframes {
                frame0: LumaLabsFrame {
                    frame_type: "image".to_string(),
                    url: image_url,
                },
            })
        }
        #[cfg(feature = "local-bin")]
        {
            let _ = (app_state, img);
            return Err(VideoGenError::InvalidInput(
                "Image upload not supported in local mode".to_string(),
            ));
        }
>>>>>>> edd7b222
    } else {
        None
    };

    // Build request
    let request = LumaLabsRequest {
        prompt: prompt.clone(),
        model: "ray-flash-2".to_string(),
        resolution: Some(resolution),
        duration: Some(duration),
        aspect_ratio,
        loop_video: if loop_video { Some(true) } else { None },
        keyframes,
    };

    // Create generation
    let create_url = format!("{LUMALABS_API_URL}/generations");
    let response = client
        .post(&create_url)
        .bearer_auth(&api_key)
        .header("accept", "application/json")
        .header("content-type", "application/json")
        .json(&request)
        .send()
        .await
        .map_err(|e| VideoGenError::NetworkError(format!("Failed to create generation: {e}")))?;

    if !response.status().is_success() {
        let error_text = response
            .text()
            .await
            .unwrap_or_else(|_| "Unknown error".to_string());
        return Err(VideoGenError::ProviderError(format!(
            "LumaLabs API error: {error_text}"
        )));
    }

    let generation_response: LumaLabsResponse = response.json().await.map_err(|e| {
        VideoGenError::ProviderError(format!("Failed to parse generation response: {e}"))
    })?;

    info!(
        "LumaLabs generation created with ID: {}",
        generation_response.id
    );

    // Poll for completion
    let video_url = poll_for_completion(&generation_response.id, &api_key).await?;

    Ok(VideoGenResponse {
        operation_id: generation_response.id,
        video_url,
        provider: "lumalabs".to_string(),
    })
}

async fn poll_for_completion(generation_id: &str, api_key: &str) -> Result<String, VideoGenError> {
    let client = reqwest::Client::new();
    let status_url = format!("{LUMALABS_API_URL}/generations/{generation_id}");

    log::info!("Starting to poll for completion of generation: {generation_id}");

    let max_attempts = 120; // 10 minutes max
    let poll_interval = Duration::from_secs(5);

    for attempt in 0..max_attempts {
        let response = client
            .get(&status_url)
            .bearer_auth(api_key)
            .send()
            .await
            .map_err(|e| {
                VideoGenError::NetworkError(format!("Failed to check generation status: {e}"))
            })?;

        if !response.status().is_success() {
            let error_text = response
                .text()
                .await
                .unwrap_or_else(|_| "Unknown error".to_string());
            return Err(VideoGenError::ProviderError(format!(
                "Failed to check generation status: {error_text}"
            )));
        }

        let response_text = response.text().await.map_err(|e| {
            VideoGenError::NetworkError(format!("Failed to read response text: {e}"))
        })?;

        log::info!("Attempting to parse status response: {response_text}");

        let status: LumaLabsGenerationStatus =
            serde_json::from_str(&response_text).map_err(|e| {
                VideoGenError::ProviderError(format!(
                    "Failed to parse status response: {e}. Response was: {response_text}"
                ))
            })?;

        match status.state.as_str() {
            "completed" => {
                if let Some(assets) = status.assets {
                    if let Some(video_url) = assets.video {
                        info!("LumaLabs video generation completed");
                        return Ok(video_url);
                    } else {
                        return Err(VideoGenError::ProviderError(
                            "Generation completed but no video URL found".to_string(),
                        ));
                    }
                } else {
                    return Err(VideoGenError::ProviderError(
                        "Generation completed but assets not available".to_string(),
                    ));
                }
            }
            "failed" => {
                let reason = status
                    .failure_reason
                    .unwrap_or_else(|| "Unknown error".to_string());
                return Err(VideoGenError::ProviderError(format!(
                    "Video generation failed: {reason}"
                )));
            }
            "pending" | "processing" | "dreaming" => {
                // Continue polling
                if attempt > 0 && attempt % 12 == 0 {
                    info!(
                        "Video generation still in progress... ({} seconds elapsed)",
                        attempt * 5
                    );
                }
            }
            _ => {
                // Unknown state, continue polling
            }
        }

        // Wait before next poll
        if attempt < max_attempts - 1 {
            tokio::time::sleep(poll_interval).await;
        }
    }

    Err(VideoGenError::ProviderError(
        "Video generation timed out after 10 minutes".to_string(),
    ))
}

#[cfg(not(feature = "local-bin"))]
async fn upload_image_to_gcs(
    gcs_client: &cloud_storage::Client,
    image_data: &str,
    mime_type: &str,
) -> Result<String, VideoGenError> {
    // Decode base64 image

    use crate::consts::LUMALABS_IMAGE_BUCKET;
    use base64::{engine::general_purpose::STANDARD as BASE64, Engine};
    use uuid::Uuid;
    let image_bytes = BASE64
        .decode(image_data)
        .map_err(|e| VideoGenError::InvalidInput(format!("Invalid base64 image data: {e}")))?;

    // Generate unique filename
    let file_extension = match mime_type {
        "image/jpeg" => "jpg",
        "image/png" => "png",
        "image/gif" => "gif",
        "image/webp" => "webp",
        _ => "jpg", // Default to jpg
    };
    let filename = format!("lumalabs/{}.{}", Uuid::new_v4(), file_extension);

    // Upload to GCS
    let _upload_result = gcs_client
        .object()
        .create(LUMALABS_IMAGE_BUCKET, image_bytes, &filename, mime_type)
        .await
        .map_err(|e| VideoGenError::NetworkError(format!("Failed to upload image to GCS: {e}")))?;

    // Return public URL
    let public_url = format!("https://storage.googleapis.com/{LUMALABS_IMAGE_BUCKET}/{filename}");

    info!("Uploaded image to GCS: {}", public_url);
    Ok(public_url)
}<|MERGE_RESOLUTION|>--- conflicted
+++ resolved
@@ -76,7 +76,7 @@
     let duration = model.duration;
     let aspect_ratio = model.aspect_ratio;
     let loop_video = model.loop_video;
-    
+
     // Process image data - upload to GCS if it's base64, or use URL directly
     let image_url = if let Some(ref img_data) = image_data {
         match img_data {
@@ -84,7 +84,14 @@
             ImageData::Base64(image_input) => {
                 #[cfg(not(feature = "local-bin"))]
                 {
-                    Some(upload_image_to_gcs(&app_state.gcs_client, &image_input.data, &image_input.mime_type).await?)
+                    Some(
+                        upload_image_to_gcs(
+                            &app_state.gcs_client,
+                            &image_input.data,
+                            &image_input.mime_type,
+                        )
+                        .await?,
+                    )
                 }
                 #[cfg(feature = "local-bin")]
                 {
@@ -103,7 +110,6 @@
 
     let client = reqwest::Client::new();
 
-<<<<<<< HEAD
     // Create keyframes if image URL is available
     let keyframes = if let Some(url) = image_url {
         Some(LumaLabsKeyframes {
@@ -112,28 +118,6 @@
                 url,
             },
         })
-=======
-    // Upload image to GCS if provided
-    let keyframes = if let Some(img) = image {
-        #[cfg(not(feature = "local-bin"))]
-        {
-            let image_url =
-                upload_image_to_gcs(&app_state.gcs_client, &img.data, &img.mime_type).await?;
-            Some(LumaLabsKeyframes {
-                frame0: LumaLabsFrame {
-                    frame_type: "image".to_string(),
-                    url: image_url,
-                },
-            })
-        }
-        #[cfg(feature = "local-bin")]
-        {
-            let _ = (app_state, img);
-            return Err(VideoGenError::InvalidInput(
-                "Image upload not supported in local mode".to_string(),
-            ));
-        }
->>>>>>> edd7b222
     } else {
         None
     };
